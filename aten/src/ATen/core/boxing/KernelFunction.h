#pragma once

#include <ATen/core/stack.h>
#include <c10/util/TypeList.h>

namespace c10 {

using Stack = torch::jit::Stack; // TODO Instead of this, move torch::jit::Stack to the c10 namespace.

class OperatorHandle;
struct OperatorKernel;

// This kernel implements the behavior of falling through to the next available
// registered dispatch key.  The implementation of this function is FAST; it is
// no overhead to fallthrough to the next key.  See cpp file for some more
// implementation notes; notably, this does NOT actually go through the
// boxing/unboxing codepath.
<<<<<<< HEAD
CAFFE2_API void fallthrough_kernel(OperatorKernel*, const OperatorHandle&, DispatchKeySet, Stack*);
=======
TORCH_API void fallthrough_kernel(OperatorKernel*, const OperatorHandle&, Stack*);
>>>>>>> b361e33a

// Note [Ambiguity in AutogradOther kernel]
// This kernel implements reporting an error message when there're kernels registered
// to both Math and a backend of AutogradOther, we don't know which kernel to pick:
// - if we pick Math kernel for AutogradOther, the kernel registered to backend will be
//   silently ignored and never called.
// - if we skip using Math kernel for AutogradOther (it might pick Autograd kernel if available),
//   it'll break all backends mapped to AutogradOther without a direct registration to backend.
//   See c10/core/DispatchKeySet.cpp for a list of backends mapped to AutogradOther.
// Thus if backend extender indeed want to override Math kernel behavior, they should request
// a dedicated Autograd key for their backend to resolve the ambiguity.
<<<<<<< HEAD
CAFFE2_API void ambiguous_autogradother_kernel(OperatorKernel*, const OperatorHandle&, DispatchKeySet, Stack*);
=======
TORCH_API void ambiguous_autogradother_kernel(OperatorKernel*, const OperatorHandle&, Stack*);
>>>>>>> b361e33a

// Note [named_not_supported_kernel]
// ~~~~~~~~~~~~~~~~~~~~~~~~~~~~~~~~~
// This kernel implements reporting an error message saying that named tensor is
// not supported.  This kernel doesn't rely on the Stack, and so it is special
// cased in the dispatcher to be triggered before we attempt boxing (so we can
// give a good error message in cases when boxing is not supported).  When
// boxing is universally supported this can be removed.
<<<<<<< HEAD
[[noreturn]] CAFFE2_API void named_not_supported_kernel(OperatorKernel*, const OperatorHandle&, DispatchKeySet, Stack*);
=======
[[noreturn]] TORCH_API void named_not_supported_kernel(OperatorKernel*, const OperatorHandle&, Stack*);
>>>>>>> b361e33a

/**
 * KernelFunction is similar to std::function but stores a kernel function.
 * You can create a KernelFunction from a boxed or unboxed function/functor/lambda
 * and call it in a boxed or unboxed way. If the way it was created doesn't
 * match the way it was called, it will do boxing or unboxing as necessary.
 */
class TORCH_API KernelFunction final {
public:
  // This is how boxed kernels are actually stored
  using InternalBoxedKernelFunction = void(OperatorKernel*, const OperatorHandle&, DispatchKeySet, Stack*);
  // This is the public API for how boxed kernels are defined
  using BoxedKernelFunction = void(const OperatorHandle&, Stack*);

  KernelFunction();

  bool isValid() const;
  bool isFallthrough() const;

  /**
   * Call the function in a boxed way.
   * If the kernel function was created with an unboxed function,
   * this will call an unboxing wrapper which then calls into that
   * unboxed function.
   *
   * Example:
   *
   * > void boxed_func(OperatorKernel*, Stack* stack) {...}
   * > KernelFunction func = KernelFunction::makeFromBoxedFunction(&boxed_func);
   * > Tensor result = func.callBoxed(stack);
   *
   * Or, with an unboxed implementation:
   *
   * > KernelFunction func = KernelFunction::makeFromUnboxedLambda(
   * >      [] (Tensor a, bool b) -> Tensor {...});
   * > Tensor result = func.callBoxed(stack);
   */
  void callBoxed(const OperatorHandle& opHandle, DispatchKeySet dispatchKeySet, Stack* stack) const;

  /**
   * Call the function in an unboxed way.
   * If the kernel function was created with a boxed function,
   * this will box all inputs and then call into that boxed function.
   *
   * Note that this doesn't work for all types yet.
   *
   * Example:
   *
   * > KernelFunction func = KernelFunction::makeFromUnboxedLambda(
   * >      [] (Tensor a, bool b) -> Tensor {...});
   * > Tensor result = func.call<Tensor, Tensor, bool>(tensor1, true);
   *
   * Or, with a boxed implementation:
   *
   * > void boxed_func(OperatorKernel*, Stack* stack) {...}
   * > KernelFunction func = KernelFunction::makeFromBoxedFunction(&boxed_func);
   * > Tensor result = func.call<Tensor, Tensor, bool>(tensor1, true);
   */
  template<class Return, class... Args>
  Return call(const OperatorHandle& opHandle, DispatchKeySet dispatchKeySet, Args... args) const;

  template<class Return, class... Args>
  Return call_withKeys(const OperatorHandle& opHandle, DispatchKeySet dispatchKeySet, Args... args) const;

  /**
   * Create a KernelFunction from a boxed function.
   *
   * Example:
   *
   * > void boxed_func(OperatorKernel*, Stack* stack) {...}
   * > KernelFunction func = KernelFunction::makeFromBoxedFunction<&boxed_func>();
   */
  template<BoxedKernelFunction* func>
  static KernelFunction makeFromBoxedFunction();

  /**
   * Create a KernelFunction from an unboxed functor.
   *
   * Example:
   *
   * > class MyFunctor final {
   * >   public:
   * >     Tensor operator()(Tensor a, Tensor b) {...}
   * > };
   * > KernelFunction func = KernelFunction::makeFromUnboxedFunctor(std::make_unique<MyFunctor>());
   */
  template<bool AllowLegacyTypes = false, class KernelFunctor>
  static KernelFunction makeFromUnboxedFunctor(std::unique_ptr<OperatorKernel> kernelFunctor);

  template<bool AllowLegacyTypes = false, class KernelFunctor>
  static KernelFunction makeFromUnboxedFunctor_withKeys(std::unique_ptr<OperatorKernel> kernelFunctor);

  /**
   * Create a KernelFunction from an unboxed functor and prevent creation of an
   * unboxing-wrapper. This means that you cannot call this KernelFunction
   * using KernelFunction::callBoxed()
   *
   * This is necessary because our unboxing wrappers don't work for all types
   * yet, so if you want to use one of these types as function arguments,
   * you need to use makeFromUnboxedOnlyFunctor.
   *
   * Example:
   *
   * > class MyFunctor final {
   * >   public:
   * >     Tensor operator()(Tensor a, Tensor b) {...}
   * > };
   * > KernelFunction func = KernelFunction::makeFromUnboxedOnlyFunctor(std::make_unique<MyFunctor>());
   */
  template<class KernelFunctor>
  static KernelFunction makeFromUnboxedOnlyFunctor(std::unique_ptr<OperatorKernel> kernelFunctor);

  // TODO: temp
  template<class KernelFunctor>
  static KernelFunction makeFromUnboxedOnlyFunctor_withKeys(std::unique_ptr<OperatorKernel> kernelFunctor);

  /**
   * Create a KernelFunction from an unboxed function.
   * This is usually better than KernelFunction::makeFromUnboxedRuntimeFunction
   * because knowing the function pointer as a template argument (i.e. at
   * compile time) allows the compiler to inline the function into its
   * unboxing wrapper and yields better performance when calling the function.
   *
   * Example:
   *
   * > Tensor unboxed_func(Tensor a, Tensor b) {...}
   * > KernelFunction func = KernelFunction::makeFromUnboxedFunction<decltype(unboxed_func), &unboxed_func>();
   */
  template<class FuncPtr, bool AllowLegacyTypes = false>
  static KernelFunction makeFromUnboxedFunction(FuncPtr);

  template<class FuncPtr, bool AllowLegacyTypes = false>
  static KernelFunction makeFromUnboxedFunction_withKeys(FuncPtr);

  /**
   * Create a KernelFunction from an unboxed function and prevent creation of an
   * unboxing-wrapper. This means that you cannot call this KernelFunction
   * using KernelFunction::callBoxed()
   *
   * This is necessary because our unboxing wrappers don't work for all types
   * yet, so if you want to use one of these types as function arguments,
   * you need to use makeFromUnboxedOnlyFunctor.
   *
   * Example:
   *
   * > Tensor unboxed_func(Tensor a, Tensor b) {...}
   * > KernelFunction func = KernelFunction::makeFromUnboxedOnlyFunction<decltype(unboxed_func), &unboxed_func>();
   */
  template<class FuncPtr>
  static KernelFunction makeFromUnboxedOnlyFunction(FuncPtr);

  // TODO: temp
  template<class FuncPtr>
  static KernelFunction makeFromUnboxedOnlyFunction_withKeys(FuncPtr);

  /**
   * Create a KernelFunction from an unboxed function.
   * KernelFunction::makeFromUnboxedFunction is usually a better choice than
   * this if you know the function pointer at compile time, see doc comment
   * there for an explanation.
   *
   * Example:
   *
   * > Tensor unboxed_func(Tensor a, Tensor b) {...}
   * > KernelFunction func = KernelFunction::makeFromUnboxedRuntimeFunction(&unboxed_func);
   */
  template<bool AllowLegacyTypes = false, class FuncType>
  static KernelFunction makeFromUnboxedRuntimeFunction(FuncType* func);

  template<bool AllowLegacyTypes = false, class FuncType>
  static KernelFunction makeFromUnboxedRuntimeFunction_withKeys(FuncType* func);

  template<class FuncType>
  static KernelFunction makeFromUnboxedOnlyRuntimeFunction(FuncType* func);

  // TODO: temp
  template<class FuncType>
  static KernelFunction makeFromUnboxedOnlyRuntimeFunction_withKeys(FuncType* func);

  static KernelFunction makeFallthrough();
  static KernelFunction makeAmbiguousAutogradOther();
  static KernelFunction makeNamedNotSupported();

  /**
   * Create a KernelFunction from an unboxed lambda.
   *
   * Example:
   *
   * > KernelFunction func = KernelFunction::makeFromUnboxedLambda(
   * >      [] (Tensor a, bool b) -> Tensor {...});
   */
  template<bool AllowLegacyTypes = false, class Lambda>
  static std::enable_if_t<guts::is_stateless_lambda<std::decay_t<Lambda>>::value, KernelFunction> makeFromUnboxedLambda(Lambda&& lambda);
  template<bool AllowLegacyTypes = false, class Lambda>
  static std::enable_if_t<!guts::is_stateless_lambda<std::decay_t<Lambda>>::value, KernelFunction> makeFromUnboxedLambda(Lambda&& lambda);

  template<bool AllowLegacyTypes = false, class Lambda>
  static std::enable_if_t<guts::is_stateless_lambda<std::decay_t<Lambda>>::value, KernelFunction> makeFromUnboxedLambda_withKeys(Lambda&& lambda);
  template<bool AllowLegacyTypes = false, class Lambda>
  static std::enable_if_t<!guts::is_stateless_lambda<std::decay_t<Lambda>>::value, KernelFunction> makeFromUnboxedLambda_withKeys(Lambda&& lambda);

  std::string dumpState() const;
  // For testing internal invariants only
  bool _equalsBoxedAndUnboxed(const KernelFunction&) const;

  // This function is a temporary hack that allows generated_unboxing_wrappers.cpp to register its codegen'ed
  // unboxing wrapper for aten operators. We still need those for some operators because not all work
  // with the templated unboxing logic yet.
  // TODO Delete setManuallyBoxedKernel_ once all operators work with the templated boxing logic. This can be done once https://github.com/pytorch/pytorch/issues/32366 is fixed.
  void setManuallyBoxedKernel_(InternalBoxedKernelFunction* func);

private:

  explicit KernelFunction(std::unique_ptr<OperatorKernel> functor, InternalBoxedKernelFunction* boxed_kernel_func, void* unboxed_kernel_func);

  template<BoxedKernelFunction* func>
  static void make_boxed_function(OperatorKernel*, const OperatorHandle& opHandle, DispatchKeySet, Stack* stack);

  void checkBoxedKernel(const OperatorHandle& opHandle) const;

  OperatorKernel* getFunctor_() const;

  std::shared_ptr<OperatorKernel> functor_;

  InternalBoxedKernelFunction* boxed_kernel_func_;
  void* unboxed_kernel_func_;
};

}

#include <ATen/core/boxing/KernelFunction_impl.h><|MERGE_RESOLUTION|>--- conflicted
+++ resolved
@@ -15,11 +15,7 @@
 // no overhead to fallthrough to the next key.  See cpp file for some more
 // implementation notes; notably, this does NOT actually go through the
 // boxing/unboxing codepath.
-<<<<<<< HEAD
-CAFFE2_API void fallthrough_kernel(OperatorKernel*, const OperatorHandle&, DispatchKeySet, Stack*);
-=======
-TORCH_API void fallthrough_kernel(OperatorKernel*, const OperatorHandle&, Stack*);
->>>>>>> b361e33a
+TORCH_API void fallthrough_kernel(OperatorKernel*, const OperatorHandle&, DispatchKeySet, Stack*);
 
 // Note [Ambiguity in AutogradOther kernel]
 // This kernel implements reporting an error message when there're kernels registered
@@ -31,11 +27,7 @@
 //   See c10/core/DispatchKeySet.cpp for a list of backends mapped to AutogradOther.
 // Thus if backend extender indeed want to override Math kernel behavior, they should request
 // a dedicated Autograd key for their backend to resolve the ambiguity.
-<<<<<<< HEAD
-CAFFE2_API void ambiguous_autogradother_kernel(OperatorKernel*, const OperatorHandle&, DispatchKeySet, Stack*);
-=======
-TORCH_API void ambiguous_autogradother_kernel(OperatorKernel*, const OperatorHandle&, Stack*);
->>>>>>> b361e33a
+TORCH_API void ambiguous_autogradother_kernel(OperatorKernel*, const OperatorHandle&, DispatchKeySet, Stack*);
 
 // Note [named_not_supported_kernel]
 // ~~~~~~~~~~~~~~~~~~~~~~~~~~~~~~~~~
@@ -44,11 +36,7 @@
 // cased in the dispatcher to be triggered before we attempt boxing (so we can
 // give a good error message in cases when boxing is not supported).  When
 // boxing is universally supported this can be removed.
-<<<<<<< HEAD
-[[noreturn]] CAFFE2_API void named_not_supported_kernel(OperatorKernel*, const OperatorHandle&, DispatchKeySet, Stack*);
-=======
-[[noreturn]] TORCH_API void named_not_supported_kernel(OperatorKernel*, const OperatorHandle&, Stack*);
->>>>>>> b361e33a
+[[noreturn]] TORCH_API void named_not_supported_kernel(OperatorKernel*, const OperatorHandle&, DispatchKeySet, Stack*);
 
 /**
  * KernelFunction is similar to std::function but stores a kernel function.
