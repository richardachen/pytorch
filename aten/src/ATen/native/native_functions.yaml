--- conflicted
+++ resolved
@@ -6064,75 +6064,15 @@
   precomputed:
   - dim -> int dim
   dispatch:
-<<<<<<< HEAD
-    CPU: _index_mul_cpu_out
-    CUDA: _index_mul_cuda_out
-=======
     CPU: _index_reduce_cpu_out
->>>>>>> c4bdfefe
+    CUDA: _index_reduce_cuda_out
 
 - func: _index_reduce_(Tensor(a!) self, int dim, Tensor index, Tensor source, str reduce, *, bool include_self=True) -> Tensor(a!)
   structured_delegate: _index_reduce.out
   variants: method
 
-<<<<<<< HEAD
-- func: _index_mul(Tensor self, int dim, Tensor index, Tensor source, *, bool include_self=True) -> Tensor
-  structured_delegate: _index_mul.out
-  variants: function, method
-
-- func: _index_min.out(Tensor self, int dim, Tensor index, Tensor source, *, bool include_self=True, Tensor(a!) out) -> Tensor(a!)
-  structured: True
-  variants: function
-  precomputed:
-  - dim -> int dim
-  dispatch:
-    CPU: _index_min_cpu_out
-    CUDA: _index_min_cuda_out
-
-- func: _index_min_(Tensor(a!) self, int dim, Tensor index, Tensor source, *, bool include_self=True) -> Tensor(a!)
-  structured_delegate: _index_min.out
-  variants: method
-
-- func: _index_min(Tensor self, int dim, Tensor index, Tensor source, *, bool include_self=True) -> Tensor
-  structured_delegate: _index_min.out
-  variants: function, method
-
-- func: _index_max.out(Tensor self, int dim, Tensor index, Tensor source, *, bool include_self=True, Tensor(a!) out) -> Tensor(a!)
-  structured: True
-  variants: function
-  precomputed:
-  - dim -> int dim
-  dispatch:
-    CPU: _index_max_cpu_out
-    CUDA: _index_max_cuda_out
-
-- func: _index_max_(Tensor(a!) self, int dim, Tensor index, Tensor source, *, bool include_self=True) -> Tensor(a!)
-  structured_delegate: _index_max.out
-  variants: method
-
-- func: _index_max(Tensor self, int dim, Tensor index, Tensor source, *, bool include_self=True) -> Tensor
-  structured_delegate: _index_max.out
-  variants: function, method
-
-- func: _index_mean.out(Tensor self, int dim, Tensor index, Tensor source, *, bool include_self=True, Tensor(a!) out) -> Tensor(a!)
-  structured: True
-  variants: function
-  precomputed:
-  - dim -> int dim
-  dispatch:
-    CPU: _index_mean_cpu_out
-    CUDA: _index_mean_cuda_out
-
-- func: _index_mean_(Tensor(a!) self, int dim, Tensor index, Tensor source, *, bool include_self=True) -> Tensor(a!)
-  structured_delegate: _index_mean.out
-  variants: method
-
-- func: _index_mean(Tensor self, int dim, Tensor index, Tensor source, *, bool include_self=True) -> Tensor
-  structured_delegate: _index_mean.out
-=======
 - func: _index_reduce(Tensor self, int dim, Tensor index, Tensor source, str reduce, *, bool include_self=True) -> Tensor
   structured_delegate: _index_reduce.out
->>>>>>> c4bdfefe
   variants: function, method
 
 - func: index_fill_.int_Scalar(Tensor(a!) self, int dim, Tensor index, Scalar value) -> Tensor(a!)
