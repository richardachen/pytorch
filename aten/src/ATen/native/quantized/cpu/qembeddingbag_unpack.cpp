#include <ATen/ATen.h>
#include <ATen/Parallel.h>
#include <ATen/native/quantized/cpu/embedding_packed_params.h>
#include <ATen/native/quantized/cpu/fbgemm_utils.h>
#include <c10/util/irange.h>
#include <torch/library.h>

int register_embedding_params();

at::Tensor PackedEmbeddingBagWeight::unpack() {
  auto packed_weight = packed_w;
  at::Tensor weight_origin;

  if (bit_rate_ == 8 || bit_rate_ == 4) {
    const auto input_rows = packed_weight.size(0);
    const auto input_columns = packed_weight.size(1);
    // NOLINTNEXTLINE(cppcoreguidelines-init-variables)
    int scale_bias_bytes;
    const auto num_elem_per_byte = 8 / bit_rate_;
    if (bit_rate_ == 8) {
      // The last 2 values are used to store the FP32 scale and zero_point
      // values per row.
      scale_bias_bytes = 8;
    } else {
      scale_bias_bytes = 4;
    }

    const auto* input = packed_weight.data_ptr<uint8_t>();
    // Calculate the output shape, accounting for the last n bytes to be used
    // for scale/bias rest of the entries are packed depending on the bit_width.
    std::vector<int64_t> output_shape = {
        input_rows,
        static_cast<std::int64_t>(input_columns - scale_bias_bytes) *
            num_elem_per_byte};

    auto scales = at::from_blob(
        w_scale.data(), w_scale.size(), device(c10::kCPU).dtype(c10::kFloat));
    auto zero_points = at::from_blob(
        w_zp.data(), w_zp.size(), device(c10::kCPU).dtype(c10::kFloat));

    auto output_columns = output_shape[1];
    // NOLINTNEXTLINE(cppcoreguidelines-init-variables)
    uint8_t* output_data;

    // Allocate output weight tensor based on the bit_width
    if (bit_rate_ == 8) {
      weight_origin = at::_empty_per_channel_affine_quantized(
          output_shape,
          scales.toType(c10::kFloat),
          zero_points.toType(c10::kFloat),
          0, // The output channel axis is 0
          device(c10::kCPU).dtype(c10::kQUInt8));
      output_data = static_cast<uint8_t*>(weight_origin.data_ptr());
    } else {
      // We create empty qtensor with the full output shape, and dtype set to
      // quint4x2 This will internally allocate appropriate storage bytes to
      // account for the packed nature of this dtype.
      weight_origin = at::_empty_per_channel_affine_quantized(
          output_shape,
          scales.toType(c10::kFloat),
          zero_points.toType(c10::kFloat),
          0, // The output channel axis is 0
          device(c10::kCPU).dtype(c10::kQUInt4x2));
      output_data = static_cast<uint8_t*>(weight_origin.data_ptr());
    }

    // Copy over the data from the packed weight to the output.
    // For sub-byte tensors this will copy the packed bytes over since the
    // sub_byte qtensors are expected to store data in packed format.
    at::parallel_for(0, input_rows, 1, [&](int32_t start_idx, int32_t end_idx) {
      for (const auto row : c10::irange(start_idx, end_idx)) {
        const std::uint8_t* input_row = input + row * input_columns;
        uint8_t* output_row =
            output_data + row * output_columns / num_elem_per_byte;

        // output_columns
        for (const auto col : c10::irange(output_columns / num_elem_per_byte)) {
          output_row[col] = input_row[col];
        }
      }
    });

    return weight_origin;
  }
  TORCH_INTERNAL_ASSERT(
      false,
      "We currently only support 8-bit and 4-bit quantization of embedding_bag.");
  return weight_origin;
}

namespace at {
namespace native {
<<<<<<< HEAD

Tensor& qembeddingbag_byte_unpack_out(Tensor& output, const Tensor& packed_weight) {
=======
namespace {

Tensor qembeddingbag_byte_unpack(const Tensor& packed_weight) {
>>>>>>> 8d93f6b4
  // The "last" dimension of an N-Dimensioned batch of embedding bags is
  // quantization channel. E.g. for a 2D embedding bag, this has
  // [ row, col ] dimensions, for batched of embedding bags, dimensions might be
  // [ batch, row, col ].
  //
  // Python Batched Embedding Example:
  // weights = torch.from_numpy((np.random.random_sample((
  //          2, 10, 3)).squeeze() + 1).astype(np.float32))
  // assert(weights.size() == torch.Size([2, 10, 3]))
  // # NOTE: 8 bytes (columns) are added due to fp32 zero_point and scales
  // packed_weights = torch.ops.quantized.embedding_bag_byte_prepack(weights)
  // assert(packed_weights.size() == torch.Size([2, 10, 11]))
  // unpacked_weights = torch.ops.quantized.embedding_bag_byte_unpack(packed_weights)
  // assert(unpacked_weights.size() == torch.Size([2, 10, 3]))
  const auto packed_weight_sizes = packed_weight.sizes();
  const auto col_dim = packed_weight_sizes.size() - 1;
  const int64_t input_rows = c10::size_to_dim_(col_dim, packed_weight_sizes);
  const int32_t input_columns = packed_weight_sizes[col_dim];
  // The last 2 values are used to store the FP32 scale and zero_point values
  // per row.
  const int32_t output_columns = input_columns - 2 * sizeof(float);
  const auto* input_data = packed_weight.data_ptr<uint8_t>();

  std::vector<int64_t> output_shape = packed_weight_sizes.vec();
  output_shape[col_dim] = output_columns;
<<<<<<< HEAD
  at::native::resize_(output, output_shape);
  auto output_contig = output.expect_contiguous();
  float* output_data = output_contig->data_ptr<float>();
=======
  at::Tensor output = at::empty(
      output_shape,
      packed_weight.options().dtype(kFloat),
      packed_weight.suggest_memory_format());
  float* output_data = output.data_ptr<float>();
>>>>>>> 8d93f6b4

#ifdef USE_FBGEMM
  at::parallel_for(0, input_rows, 1, [&](int64_t start_idx, int64_t end_idx) {
    fbgemm::Fused8BitRowwiseQuantizedSBFloatToFloatOrHalf<float>(
        input_data + start_idx * input_columns,
        end_idx - start_idx,
        input_columns,
        output_data + start_idx * output_columns);
  });
#else
  for (auto row : c10::irange(input_rows)) {
    const std::uint8_t* input_row = input_data + row * input_columns;
    const float* input_row_scale_zp =
        reinterpret_cast<const float*>(input_row + output_columns);
    float* output_row = output_data + row * output_columns;

    for (auto col : c10::irange(output_columns)) {
      output_row[col] =
          input_row[col] * input_row_scale_zp[0] + input_row_scale_zp[1];
    } // output_columns
  } // input_rows
#endif // USE_FBGEMM
  return output;
}

namespace {
Tensor qembeddingbag_byte_unpack(const Tensor& packed_weight) {
  at::Tensor output = at::empty(
      {},
      packed_weight.options().dtype(kFloat),
      packed_weight.suggest_memory_format());
  qembeddingbag_byte_unpack_out(output, packed_weight);
  return output;
}

Tensor _qembeddingbag_nbit_unpack_helper(
    const Tensor& packed_weight,
    int BIT_RATE) {
  const auto input_rows = packed_weight.size(0);
  const auto input_columns = packed_weight.size(1);
  const auto* input_data = packed_weight.data_ptr<uint8_t>();
  int NUM_ELEM_PER_BYTE = 8 / BIT_RATE;

  // The last 4 bytes per row are two fp16 scale and zero_point.
  // The rest of input_columns is the number of values in the original row.
  std::vector<int64_t> output_dimensions = {
      input_rows,
      static_cast<std::int64_t>(input_columns - 2 * sizeof(at::Half)) *
          NUM_ELEM_PER_BYTE};

  auto output = at::empty(
      output_dimensions,
      packed_weight.options().dtype(kFloat),
      packed_weight.suggest_memory_format());
  float* output_data = output.data_ptr<float>();
#ifdef USE_FBGEMM
  at::parallel_for(0, input_rows, 1, [&](int64_t start_idx, int64_t end_idx) {
    fbgemm::FusedNBitRowwiseQuantizedSBHalfToFloatOrHalf<float>(
        BIT_RATE,
        input_data + start_idx * input_columns,
        end_idx - start_idx,
        input_columns,
        output_data + start_idx * output_dimensions[1]);
  });
#else
  auto output_columns = output_dimensions[1];
  for (auto row : c10::irange(input_rows)) {
    float* output_row = output_data + row * output_columns;
    const std::uint8_t* input_row = input_data + row * input_columns;
    const at::Half* input_row_scale_zp = reinterpret_cast<const at::Half*>(
        input_row +
        (output_columns + NUM_ELEM_PER_BYTE - 1) / NUM_ELEM_PER_BYTE);
    float scale = input_row_scale_zp[0];
    float zero_point = input_row_scale_zp[1];

    for (const auto col : c10::irange(output_columns)) {
      std::uint8_t quantized = input_row[col / NUM_ELEM_PER_BYTE];
      quantized >>= (col % NUM_ELEM_PER_BYTE) * BIT_RATE;
      quantized &= (1 << BIT_RATE) - 1;
      output_row[col] = scale * quantized + zero_point;
    } // output_columns
  } // input_rows
#endif // USE_FBGEMM

  return output;
}

// De-quantizes the result of the qembeddingbag_4bit_prepack operator.
// The input is expected to first have quantized values,
// then 2-byte fp16 scale and 2-byte zero_offset.
// The output is a matrix containing only the values, but de-quantized.
// De-quantization is performed by multiplying each value by its
// row's scale and zero_point parameters. The de-quantized values
// will thus not be exactly equal to the original, un-quantized
// floating point values.
Tensor qembeddingbag_4bit_unpack(const Tensor& packed_weight) {
  return _qembeddingbag_nbit_unpack_helper(packed_weight, 4 /*BIT_RATE*/);
}

// De-quantizes the result of the qembeddingbag_2bit_prepack operator.
// The input is expected to first have quantized values,
// then 2-byte fp16 scale and 2-byte zero_offset.
// The output is a matrix containing only the values, but de-quantized.
// De-quantization is performed by multiplying each value by its
// row's scale and zero_point parameters. The de-quantized values
// will thus not be exactly equal to the original, un-quantized
// floating point values.
Tensor qembeddingbag_2bit_unpack(const Tensor& packed_weight) {
  return _qembeddingbag_nbit_unpack_helper(packed_weight, 2 /*BIT_RATE*/);
}

class QEmbeddingUnpackWeights final {
 public:
  static at::Tensor run(
      const c10::intrusive_ptr<EmbeddingPackedParamsBase>& packed_weight) {
    return packed_weight->unpack();
  }
};

TORCH_LIBRARY_IMPL(quantized, CPU, m) {
  m.impl(
      TORCH_SELECTIVE_NAME("quantized::embedding_bag_byte_unpack"),
      qembeddingbag_byte_unpack);
  m.impl(
      TORCH_SELECTIVE_NAME("quantized::embedding_bag_4bit_unpack"),
      qembeddingbag_4bit_unpack);
  m.impl(
      TORCH_SELECTIVE_NAME("quantized::embedding_bag_2bit_unpack"),
      qembeddingbag_2bit_unpack);
}

TORCH_LIBRARY_IMPL(quantized, CatchAll, m) {
  // Unpack the packed embedding_bag weights using TorchBind custom class.
  // TODO extend to support 4-bit qtensor.
  m.impl(
      TORCH_SELECTIVE_NAME("quantized::embedding_bag_unpack"),
      TORCH_FN(QEmbeddingUnpackWeights::run));
}

} // namespace
} // namespace native
} // namespace at<|MERGE_RESOLUTION|>--- conflicted
+++ resolved
@@ -90,14 +90,9 @@
 
 namespace at {
 namespace native {
-<<<<<<< HEAD
-
-Tensor& qembeddingbag_byte_unpack_out(Tensor& output, const Tensor& packed_weight) {
-=======
 namespace {
 
 Tensor qembeddingbag_byte_unpack(const Tensor& packed_weight) {
->>>>>>> 8d93f6b4
   // The "last" dimension of an N-Dimensioned batch of embedding bags is
   // quantization channel. E.g. for a 2D embedding bag, this has
   // [ row, col ] dimensions, for batched of embedding bags, dimensions might be
@@ -123,17 +118,11 @@
 
   std::vector<int64_t> output_shape = packed_weight_sizes.vec();
   output_shape[col_dim] = output_columns;
-<<<<<<< HEAD
-  at::native::resize_(output, output_shape);
-  auto output_contig = output.expect_contiguous();
-  float* output_data = output_contig->data_ptr<float>();
-=======
   at::Tensor output = at::empty(
       output_shape,
       packed_weight.options().dtype(kFloat),
       packed_weight.suggest_memory_format());
   float* output_data = output.data_ptr<float>();
->>>>>>> 8d93f6b4
 
 #ifdef USE_FBGEMM
   at::parallel_for(0, input_rows, 1, [&](int64_t start_idx, int64_t end_idx) {
@@ -156,16 +145,6 @@
     } // output_columns
   } // input_rows
 #endif // USE_FBGEMM
-  return output;
-}
-
-namespace {
-Tensor qembeddingbag_byte_unpack(const Tensor& packed_weight) {
-  at::Tensor output = at::empty(
-      {},
-      packed_weight.options().dtype(kFloat),
-      packed_weight.suggest_memory_format());
-  qembeddingbag_byte_unpack_out(output, packed_weight);
   return output;
 }
 
