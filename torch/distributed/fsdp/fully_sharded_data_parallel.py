import collections
import contextlib
import copy
import functools
import itertools
import math
import traceback
import warnings
from contextlib import contextmanager
from dataclasses import dataclass
from enum import Enum, auto
from typing import (
    Any,
    Callable,
    Deque,
    Dict,
    Generator,
    Iterable,
    Iterator,
    List,
    Mapping,
    NamedTuple,
    Optional,
    Set,
    Tuple,
    Union,
    cast,
)

import torch
import torch.distributed as dist
import torch.distributed.algorithms._checkpoint.checkpoint_wrapper as checkpoint_wrapper
import torch.nn as nn
import torch.nn.functional as F
from torch.autograd import Variable
from torch.distributed import ProcessGroup
from torch.distributed._shard.sharded_tensor import (
    Shard,
    ShardedTensor,
    init_from_local_shards,
)
from torch.distributed.algorithms._checkpoint.checkpoint_wrapper import (
    _CHECKPOINT_PREFIX,
)
from torch.distributed.algorithms._comm_hooks import (
    LOW_PRECISION_HOOKS,
    default_hooks,
)
from torch.distributed.distributed_c10d import _get_default_group
from torch.distributed.utils import (
    _replace_by_prefix,
    _sync_params_and_buffers,
    _to_kwargs,
)
from torch.nn.parameter import Parameter

from ._optim_utils import (
    _broadcast_pos_dim_tensor_states,
    _broadcast_processed_optim_state_dict,
    _flatten_optim_state_dict,
    _get_param_id_to_param,
    _get_param_id_to_param_from_optim_input,
    _get_param_to_param_id,
    _get_param_to_param_id_from_optim_input,
    _optim_state_dict,
    _process_pos_dim_tensor_state,
    _rekey_sharded_optim_state_dict,
)
from ._fsdp_extensions import _ext_chunk_tensor, _ext_pre_load_state_dict_transform
from ._utils import (
    _apply_to_modules,
    _apply_to_tensors,
    _contains_batchnorm,
    _free_storage,
    _is_fsdp_flattened,
    _override_batchnorm_mixed_precision,
    p_assert,
)
from .flat_param import (
    FlatParameter,
    FlatParamHandle,
    HandleConfig,
    HandleShardingStrategy,
    HandleTrainingState,
)
from .flatten_params_wrapper import (
    FLAT_PARAM,
    FPW_MODULE,
    FlattenParamsWrapper,
)
from .wrap import (
    ParamExecOrderWrapPolicy,
    _or_policy,
    _recursive_wrap,
    _wrap_batchnorm_individually,
)

_TORCHDISTX_AVAIL = True
try:
    from torchdistx import deferred_init, fake
except ImportError:
    _TORCHDISTX_AVAIL = False

_TORCH_FX_AVAIL = True
if not hasattr(torch, "fx"):
    _TORCH_FX_AVAIL = False
if _TORCH_FX_AVAIL:
    from ._symbolic_trace import (
        TracingConfig,
        _init_execution_info,
        _patch_tracer,
    )


__all__ = [
    "FullyShardedDataParallel", "ShardingStrategy", "MixedPrecision",
    "CPUOffload", "BackwardPrefetch", "StateDictType", "StateDictConfig",
    "FullStateDictConfig", "LocalStateDictConfig", "ShardedStateDictConfig",
    "OptimStateKeyType", "TrainingState_", "clean_tensor_name",
]


FSDP_WRAPPED_MODULE = "_fsdp_wrapped_module"
FSDP_PREFIX = FSDP_WRAPPED_MODULE + "." + FPW_MODULE + "."

_PARAM_BROADCAST_BUCKET_SIZE = int(250 * 1024 * 1024)


class ShardingStrategy(Enum):
    """
    This specifies the sharding strategy to be used for distributed training by
    :class:`FullyShardedDataParallel`.
    FULL_SHARD: Parameters, gradients, and optimizer states are sharded. For
                the parameters, this algorithm all-gathers before the forward,
                reshards after the forward, all-gathers before the backward
                computation, and reshards after the backward computation. The
                gradients are synchronized and sharded via reduce-scatter after
                the backward computation. The sharded optimizer states are
                updated locally.
    SHARD_GRAD_OP: Gradients and optimizer states are sharded during
                   computation, and additionally parameters are sharded outside
                   computation. For the parameters, this algorithm all-gathers
                   before the forward, does not reshard after the forward, and
                   only reshards after the backward computation. The gradients
                   are synchronized and sharded via reduce-scatter after the
                   backward computation. The sharded optimizer states are
                   updated locally. Inside ``no_sync()``, the parameters are
                   not resharded after the backward computation.
    NO_SHARD: Parameters, gradients, and optimizer states are not sharded but
              instead replicated across ranks, similar to PyTorch's
              ``DistributedDataParallel`` API. The gradients are synchronized
              via all-reduce after the backward computation. The unsharded
              optimizer states are updated locally.
    HYBRID_SHARD(future support): Apply ``FULL_SHARD`` intra-node and
                                  ``NO_SHARD`` inter-node.

    """
    FULL_SHARD = auto()
    SHARD_GRAD_OP = auto()
    NO_SHARD = auto()
    # TODO
    # HYBRID_SHARD = auto()


@dataclass
class MixedPrecision:
    """
    A config to enable mixed precision training with FullyShardedDataParallel.
    This class can be constructed with several flags:
        ``param_dtype`` controls the precision of model parameters, inputs, and
        therefore the precision under which computation happens. After forward
        and backward passes, FSDP parameters point to full precision shards
        that are kept in memory. Full precision parameters are always
        checkpointed.
        ``reduce_dtype`` controls the precision under which gradient reduction
        would occur, which can potentially be different than ``param_dtype``
        for use cases such as communication efficiency.
        ``buffer_dtype`` controls the precision that buffers are cast to. Note
        that buffers are unsharded and are cast in the first forward pass, and
        remain in their reduced precision state even after forward/backward
        passes. However, when taking checkpoints with ``state_dict``, buffers
        are checkpointed in their full precision (and then restored back to
        to their reduced precision) as expected. Note that this checkpoint
        support is currently limited to ``StateDictType.FULL_STATE_DICT``.
        ``keep_low_precision_grads``: Whether to upcast gradients back to the
        full parameter precision after backwards or not. This can be disabled
        to keep the gradients in the lower precision, which can potentially
        save memory if custom Optimizers are able to perform parameter updates
        effectively with lower precision grads.

    .. note:: In ``summon_full_params``, parameters are summoned in full
        precision but buffers are not.

    .. note:: Parameters and buffers are checkpointed in full precision. For
        buffers, this is only guaranteed to work for ``StateDictType.FULL_STATE_DICT``.

    .. note:: This API is experimental and subject to change.

    .. note:: Specification of reduced precision types must be explicit, in that
        if, for example, ``param_dtype`` is not specified, it will not be cast by
        FSDP. Thus, a config such as ``MixedPrecision(reduce_dtype=torch.float16)``
        will not cast buffers or parameters. Note that if a ``MixedPrecision``
        config is specified without a ``reduce_dtype``, gradient communication
        would occur in the `param_dtype` precision, if given, otherwise, in the
        original parameter precision.
    """
    # maintain a tensor of this dtype that the fp32 param shard will be cast to.
    # Will control the precision of model params, inputs, and thus compute as
    # well.
    param_dtype: Optional[torch.dtype] = None
    # Gradient communication precision.
    reduce_dtype: Optional[torch.dtype] = None
    # Buffer precision.
    # TODO: buffer + param are usually of the same type, if user specifies
    # param but not buffer, should we automatically make buffer be the same?
    buffer_dtype: Optional[torch.dtype] = None
    keep_low_precision_grads: Optional[bool] = False


@dataclass
class CPUOffload:
    """
    CPU offloading config. Currently, only parameter and gradient CPU
    offload are supported.
    offload_params: Offloading parameters to CPUs when these parameters are
                    not used for computation on GPUs. This implicitly enables
                    gradient offloading to CPUs in order for parameters and
                    gradients to be on the same device to work with optimizer.
    """

    offload_params: bool = False


class BackwardPrefetch(Enum):
    """
    Specify where to prefetch next layer's full parameters
    during backward pass.
    BACKWARD_PRE: prefetch right before current layer's backward computation
                  starts, this approach will increase backward communication
                  and computation overalpping and potentialy improve training
                  performance, but it may increase the peak memory usage as
                  the prefetched full parameters will be kept in the GPU memory
                  until next layer's backward computation is done.
    BACKWARD_POST: prefetch right after current layer's backward computation finishes,
                   this approach will not increase peak memory as prefetching happens
                   after current layer's full parameters are freed.
                   It could potentially improve backward communication and computation
                   overlapping as it avoids all_gather and reduce_scatter are blocked
                   each other in the single NCCL stream. However, based on our experiments,
                   for some models, the backward post backward hook fire order is not always
                   the reversed forward computation order, so this
                   approach may prefetch full parameters for layers ahead of next layer,
                   this 'ahead' all_gather could delay next layer's all_gather in the
                   single NCCL stream and cause the next layer's computation delay. So it may
                   cause some performance regession for some models.
    """

    BACKWARD_PRE = auto()
    BACKWARD_POST = auto()
    # TODO, BACKWARD_PRE_CPU, prefetch full parameters and keep them in the CPU memory


class TrainingState_(Enum):
    """
    Simple enum to indicate what state FSDP is in. Used for asserting
    to make sure APIs are called in the correct state.
    ..note::
        ``BACKWARD_PRE`` and ``BACKWARD_POST`` states are used to ensure we
        receives backward hooks in the correct order. It is used to catch
        unexpected order of hooks being called (likely due to our
        hook registration logic or autograd engine logic changes).
    """

    IDLE = auto()
    FORWARD = auto()
    BACKWARD_PRE = auto()
    BACKWARD_POST = auto()
    SUMMON_FULL_PARAMS = auto()


class StateDictType(Enum):
    """
    This enum indicates that which type of ``state_dict`` the FSDP module is
    currently processing (returning or loading).
    The default value is FULL_STATE_DICT to comply the PyTorch convention.
    ..note::
        FSDP currently supports three types of ``state_dict``:
            1. ``state_dict/load_state_dict`: this pair of APIs return and load
               the non-sharded, unflattened parameters. The semantics is the
               same as using DDP.
            2. ``_local_state_dict/_load_local_state_dict``: this pair of APIs return
               and load local sharded, flattened parameters. The values returned
               by ``_local_state_dict`` can be directly used by FSDP and is only
               meaningful to FSDP (because parameters are flattened). Note that
               these APIs are meant for use via the :func:`state_dict_type`
               context manager as follows:
                   >>> # xdoctest: +SKIP("undefined variables")
                   >>> with fsdp.state_dict_type(StateDictType.LOCAL_STATE_DICT):
                   ...     state = fsdp.state_dict()  # loads local state dict
            3. ``_sharded_state_dict/_load_sharded_state_dict``: this pair of APIs
               return and load sharded, unflattened parameters. The ``state_dict``
               return by ``sharded_state_dict`` can be used by all other parallel
               schemes (resharding may be required).
    """

    FULL_STATE_DICT = auto()
    LOCAL_STATE_DICT = auto()
    SHARDED_STATE_DICT = auto()


@dataclass
class StateDictConfig:
    """
    ``StateDictConfig`` is the base class for all state_dict configuration classes.
    Users should instantiate a child version (i.e. ``FullStateDictConfig``) in
    order to configure settings for the particular type of ``state_dict``
    implementation FSDP will use.
    """
    offload_to_cpu: bool = False


@dataclass
class FullStateDictConfig(StateDictConfig):
    """
    ``FullStateDictConfig`` is a config class meant to be used with
    ``StateDictType.FULL_STATE_DICT``. Currently, it accepts two parameters,
    ``offload_to_cpu`` and ``rank0_only`` which can be configured to offload
    the full ``state_dict`` to CPU and to materialize the ``state_dict`` on
    rank 0 only. When used, it is recommended to enable both of these flags
    together to optimize memory savings when taking checkpoints. Note that
    this config class is meant for user via the :func:`state_dict_type`
    context manager as follows:
        >>> # xdoctest: +SKIP("undefined variables")
        >>> fsdp = FSDP(model, auto_wrap_policy=...)
        >>> cfg = FullStateDictConfig(offload_to_cpu=True, rank0_only=True)
        >>> with FullyShardedDataParallel.state_dict_type(fsdp, StateDictType.FULL_STATE_DICT, cfg):
        >>>     state = fsdp.state_dict()
        >>>     # state will be empty on non rank 0 and contain CPU tensors on rank 0.
        >>> # To reload checkpoint for inference, finetuning, transfer learning, etc:
        >>> model = model_fn() # Initialize model on CPU in preparation for wrapping with FSDP
        >>> if dist.get_rank() == 0:
        >>>     # Load checkpoint only on rank 0 to avoid memory redundancy
        >>>     state_dict = torch.load("my_checkpoint.pt")
        >>>     model.load_state_dict(state_dict)
        >>> # All ranks initialize FSDP module as usual. ``sync_module_states`` argument
        >>> # communicates loaded checkpoint states from rank 0 to rest of the world.
        >>> fsdp = FSDP(model, device_id=torch.cuda.current_device(), auto_wrap_policy=..., sync_module_states=True)
        >>> # After this point, all ranks have FSDP model with loaded checkpoint.
    """
    rank0_only: bool = False


@dataclass
class LocalStateDictConfig(StateDictConfig):
    pass


@dataclass
class ShardedStateDictConfig(StateDictConfig):
    pass

<<<<<<< HEAD
=======

_state_dict_type_to_config = {
    StateDictType.FULL_STATE_DICT: FullStateDictConfig,
    StateDictType.LOCAL_STATE_DICT: LocalStateDictConfig,
    StateDictType.SHARDED_STATE_DICT: ShardedStateDictConfig,
}
>>>>>>> d45e99ac


class OptimStateKeyType(Enum):
    PARAM_NAME = auto()
    PARAM_ID = auto()


# A handles key represents the group of `FlatParamHandle`s involved in a given
# module's forward. These will be all-gathered together in the pre-forward and
# pre-backward.
_HandlesKey = Tuple[FlatParamHandle, ...]


class _ExecOrderWarnStatus(Enum):
    """Used internally for execution order validation."""
    NONE = auto()     # no deviation yet
    WARNING = auto()  # deviated this iteration; currently issuing warnings
    WARNED = auto()   # deviated in a previous iteration


class _ExecOrderData:
    """
    This contains the data structures to track the execution order. We track
    the pre-forward order on the *first* iteration for forward prefetching
    (which thus assumes static graph) and the post-forward order on *every*
    iteration for backward prefetching (which thus does not assume static
    graph but may be provide an incorrect order).
    """

    def __init__(
        self,
        debug_level: dist.DebugLevel,
        backward_prefetch_limit: int,
        forward_prefetch_limit: int,
    ) -> None:
        # Tracks the (static) pre-forward order for execution order validation
        # and forward prefetching
        self.handles_pre_forward_order: List[int] = []
        # Maps each handles key to its index in `handles_pre_forward_order`
        self.handles_to_pre_forward_order_index: Dict[_HandlesKey, int] = {}
        # Tracks the post-forward order for pre-backward prefetching
        self.handles_post_forward_order: List[int] = []
        # Maps each handles key to its index in `handles_post_forward_order`
        self.handles_to_post_forward_order_index: Dict[_HandlesKey, int] = {}
        self.is_first_iter = True

        # Gives the max number of backward/forward prefetched all-gathers by a
        # single module
        self._backward_prefetch_limit = backward_prefetch_limit
        self._forward_prefetch_limit = forward_prefetch_limit

        # Data structures for execution order validation
        self._checking_order: bool = (
            debug_level in [dist.DebugLevel.INFO, dist.DebugLevel.DETAIL]
        )
        self.process_group: Optional[dist.ProcessGroup] = None
        self.world_size: Optional[int] = None
        self.all_handles: List[FlatParamHandle] = []
        # Maps each handle to its index in `all_handles`, which must be the
        # same across ranks for the execution order validation to work
        self.handle_to_handle_index: Dict[FlatParamHandle, int] = {}
        # Names are prefixed from the root module
        self.flat_param_to_prefixed_param_names: Dict[FlatParameter, List[str]] = {}
        # Current index in the pre-forward execution order
        self.current_order_index = 0
        self.warn_status = _ExecOrderWarnStatus.NONE

    def init(
        self,
        fsdp_root: "FullyShardedDataParallel",
        process_group: dist.ProcessGroup,
    ) -> None:
        """
        Initializes the data structures needed for checking the forward order.
        This should be called after a root FSDP instance has been set during
        lazy initialization.
        """
        self.process_group = process_group
        self.rank = process_group.rank()
        self.world_size = process_group.size()
        # Fix an order over the handles, which should be the same across ranks
        for fsdp_module in fsdp_root.fsdp_modules(fsdp_root):
            for handle in fsdp_module._handles:
                index = len(self.all_handles)
                self.all_handles.append(handle)
                self.handle_to_handle_index[handle] = index
        self.flat_param_to_prefixed_param_names = cast(
            Dict[FlatParameter, List[str]],
            _get_param_to_unflat_param_names(fsdp_root),
        )
        # TODO (awgu): We can broadcast the metadata of rank 0's `all_handles`
        # to check that all ranks have the same handles in the same order.
        # https://github.com/pytorch/pytorch/issues/79620

    def get_handles_to_backward_prefetch(
        self,
        current_handles_key: _HandlesKey,
    ) -> List[_HandlesKey]:
        """
        Returns a :class:`list` of the handles keys of the handles to backward
        prefetch given the current handles key. If there are no valid handles
        keys to prefetch, then this returns an empty :class:`list`.
        """
        current_index = self.handles_to_post_forward_order_index.get(current_handles_key, None)
        if current_index is None:
            return None
        target_index = current_index - 1
        target_handles_keys: List[_HandlesKey] = []
        for _ in range(self._backward_prefetch_limit):
            if target_index < 0:
                break
            target_handles_keys.append(
                self.handles_post_forward_order[target_index]
            )
            target_index -= 1
        return target_handles_keys

    def get_handles_to_forward_prefetch(
        self,
        current_handles_key: _HandlesKey,
    ) -> List[_HandlesKey]:
        """
        Returns a :class:`list` of the handles keys of the handles to forward
        prefetch given the current handles key. If there are no valid handles
        keys to prefetch, then this returns an empty :class:`list`.
        """
        current_index = self.handles_to_pre_forward_order_index.get(current_handles_key, None)
        if current_index is None:
            return None
        target_index = current_index + 1
        target_handles_keys: List[_HandlesKey] = []
        for _ in range(self._forward_prefetch_limit):
            if target_index >= len(self.handles_pre_forward_order):
                break
            target_handles_keys.append(
                self.handles_pre_forward_order[target_index]
            )
            target_index += 1
        return target_handles_keys

    def record_post_forward(self, handles: List[FlatParamHandle]) -> None:
        """
        Records ``handles`` in the post-forward order, where ``handles`` should
        be a group of handles used in the same module's forward. If ``handles``
        is empty, then it is omitted.

        Unlike :meth:`record_pre_forward`, this records the order *every*
        iteration with the expectation that the recorded order is reset in
        :meth:`next_iter`.
        """
        if not handles:
            return
        handles_key = tuple(handles)
        # Only record the first usage of a handles key
        if handles_key in self.handles_to_post_forward_order_index:
            return
        index = len(self.handles_post_forward_order)
        self.handles_to_post_forward_order_index[handles_key] = index
        self.handles_post_forward_order.append(handles_key)

    def record_pre_forward(self, handles: List[FlatParamHandle], is_training: bool) -> None:
        """
        Records ``handles`` in the pre-forward order, where ``handles`` should
        be a group of handles used in the same module's forward. If ``handles``
        is empty, then it is omitted.

        On the first iteration, this checks the execution order across ranks.
        See :meth:`_check_order` for details.
        """
        if not handles:
            return
        handles_key = tuple(handles)
        self._check_order(handles_key, is_training)
        # Fix the order after the first iteration and only record the first
        # usage of a handles key
        if (
            not self.is_first_iter
            or handles_key in self.handles_to_pre_forward_order_index
        ):
            return
        index = len(self.handles_pre_forward_order)
        self.handles_to_pre_forward_order_index[handles_key] = index
        self.handles_pre_forward_order.append(handles_key)

    def _check_order(self, handles_key: _HandlesKey, is_training: bool) -> None:
        """
        Checks the forward execution order as long as ``is_training`` is
        ``True`` since checking in eval mode is not supported.

        - On the first iteration, this uses all-gathers to check that all ranks
        are all-gathering the same handles and hence ``FlatParameter`` s,
        raising an error if not.
        - On subsequent iterations, if the distributed debug level is at least
        INFO, then this checks that each rank is locally consistent with its
        own forward order from the first iteration, issuing a warning if not.
        This issues a warning on the first deviating iteration and stops
        warning thereafter.
        """
        # Do not check order in eval mode since the post-backward callback does
        # not run so it cannot be used to mark the end of an iteration
        if not is_training:
            return
        if self.is_first_iter:
            msg_prefix = "Forward order differs across ranks:"
            local_indices: Optional[Tuple[int, ...]] = self._get_handle_indices(
                handles_key
            )
            device = handles_key[0].device  # guaranteed to be non-CPU
            num_valid_indices = sum((index is not None) for index in local_indices)
            tensor_kwargs = {"dtype": torch.int32, "device": device}
            world_num_valid_indices = torch.zeros(self.world_size, **tensor_kwargs)
            local_num_valid_indices = torch.tensor([num_valid_indices], **tensor_kwargs)
            dist._all_gather_base(
                world_num_valid_indices,
                local_num_valid_indices,
                group=self.process_group,
            )
            # Check that all ranks plan to all-gather the same number of
            # parameters
            # TODO (awgu): Since every module has at most one handle in the
            # current implementation, this should never raise the error.
            for (r1, n1), (r2, n2) in itertools.combinations(
                (
                    (rank, world_num_valid_indices[rank])
                    for rank in range(self.world_size)
                ),
                2,
            ):
                if n1 != n2:
                    raise RuntimeError(
                        f"{msg_prefix} rank {r1} is all-gathering {n1} parameters "
                        f"while rank {r2} is all-gathering {n2} parameters"
                    )
            world_indices = torch.zeros(
                self.world_size * num_valid_indices, **tensor_kwargs
            )
            local_indices = torch.tensor(local_indices, **tensor_kwargs)
            dist._all_gather_base(
                world_indices, local_indices, group=self.process_group
            )
            # Check that all ranks plan to all-gather the same index parameters
            for (r1, i1), (r2, i2) in itertools.combinations(
                (
                    (
                        rank,
                        world_indices[
                            rank * num_valid_indices : (rank + 1) * num_valid_indices
                        ],
                    )
                    for rank in range(self.world_size)
                ),
                2,
            ):
                if i1 != i2:
                    r1_param_names = self._get_names_from_handle_indices(i1)
                    r2_param_names = self._get_names_from_handle_indices(i2)
                    raise RuntimeError(
                        f"{msg_prefix} rank {r1} is all-gathering parameters "
                        f"for {r1_param_names} while rank {r2} is all-gathering "
                        f"parameters for {r2_param_names}"
                    )
        elif self._checking_order:
            # Only issue warnings on the first deviating iteration and stop
            # checking thereafter to avoid flooding the console
            if self.warn_status == _ExecOrderWarnStatus.WARNED:
                return
            msg_prefix = None  # non-`None` means we should warn
            if self.current_order_index >= len(self.handles_pre_forward_order):
                # This iteration sees extra all-gather(s) compared to the first
                msg_prefix = (
                    "Expected to not all-gather any more parameters in the "
                    "forward but trying to all-gather parameters for "
                )
            else:
                expected_handles_key = self.handles_pre_forward_order[
                    self.current_order_index
                ]
                if expected_handles_key != handles_key:
                    expected_param_names = self._get_names_from_handles(
                        expected_handles_key
                    )
                    msg_prefix = (
                        f"Expected to all-gather for {expected_param_names} "
                        "but trying to all-gather parameters for "
                    )
            if msg_prefix is not None:
                param_names = self._get_names_from_handles(handles_key)
                msg_suffix = (
                    f"{param_names}"
                    if param_names
                    else "a newly-added parameter since construction time"
                )
                warnings.warn(
                    "Forward order differs from that of the first iteration "
                    f"on rank {self.rank}. Collectives are unchecked and may "
                    f"give incorrect results or hang.\n{msg_prefix}{msg_suffix}"
                )
                self.warn_status = _ExecOrderWarnStatus.WARNING
            self.current_order_index += 1

    def _get_handle_indices(
        self,
        handles_key: _HandlesKey,
    ) -> Tuple[Optional[int], ...]:
        """
        Returns the handle indices (i.e. indices into ``self.all_handles``)
        corresponding to the handles in ``handles_key``. An entry in the
        returned tuple is ``None`` if the handle is invalid.
        """
        indices: List[int] = []
        for handle in handles_key:
            if handle not in self.handle_to_handle_index:
                indices.append(None)
            else:
                indices.append(self.handle_to_handle_index[handle])
        return tuple(indices)

    def _get_names_from_handle_indices(
        self,
        handle_indices: Tuple[int, ...],
    ) -> List[List[str]]:
        """
        Returns a list of prefixed parameter names for each handle in
        ``handle_indices``. If a handle index is invalid, then its prefixed
        parameter names are omitted from the returned list.
        """
        prefixed_param_names: List[List[str]] = []
        for index in handle_indices:
            if index is None or index < 0 or index >= len(self.all_handles):
                continue
            handle = self.all_handles[index]
            flat_param = handle.flat_param
            prefixed_param_names.append(self.flat_param_to_prefixed_param_names[flat_param])
        return prefixed_param_names

    def _get_names_from_handles(
        self,
        handles_key: _HandlesKey,
    ) -> List[List[str]]:
        """
        Returns a list of prefixed parameter names for each handle in
        ``handles_key``. If a handle is invalid, then its prefixed parameter
        names are omitted from the returned list.
        """
        prefixed_param_names: List[List[str]] = []
        for handle in handles_key:
            flat_param = handle.flat_param
            if flat_param not in self.flat_param_to_prefixed_param_names:
                continue
            prefixed_param_names.append(self.flat_param_to_prefixed_param_names[flat_param])
        return prefixed_param_names

    def next_iter(self):
        """
        Advances the internal data structures per iteration. This should be
        called in the post-backward callback since that marks the true end of
        an iteration.
        """
        self.is_first_iter = False
        self.handles_to_post_forward_order_index.clear()
        self.handles_post_forward_order.clear()
        if self._checking_order:
            self.current_order_index = 0
            if self.warn_status == _ExecOrderWarnStatus.WARNING:
                self.warn_status = _ExecOrderWarnStatus.WARNED


class _FreeEventQueue:
    """
    This tracks all pending frees corresponding to inflight all-gathers. The
    queueing pattern is iterative enqueues with a single dequeue per iteration
    once the limit ``_max_num_inflight_all_gathers`` is reached.
    """

    def __init__(self) -> None:
        self._queue: Deque[torch.cuda.Event] = collections.deque()
        self._max_num_inflight_all_gathers = 2  # empirically chosen

    def enqueue(self, free_event: torch.cuda.Event) -> None:
        """Enqueues a free event."""
        self._queue.append(free_event)

    def dequeue_if_needed(self) -> Optional[torch.cuda.Event]:
        """Dequeues a single event if the limit is reached."""
        if len(self._queue) >= self._max_num_inflight_all_gathers:
            return self._dequeue()
        return None

    def _dequeue(self) -> Optional[torch.cuda.Event]:
        """Dequeues a free event if possible."""
        if self._queue:
            event = self._queue.popleft()
            return event
        return None


# TODO (awgu): Refactor this later
sharding_strategy_map = {
    ShardingStrategy.NO_SHARD: HandleShardingStrategy.NO_SHARD,
    ShardingStrategy.FULL_SHARD: HandleShardingStrategy.FULL_SHARD,
    ShardingStrategy.SHARD_GRAD_OP: HandleShardingStrategy.SHARD_GRAD_OP,
}


class FullyShardedDataParallel(nn.Module):
    """
    A wrapper for sharding Module parameters across data parallel workers. This
    is inspired by `Xu et al.`_ as well as the ZeRO Stage 3 from DeepSpeed_.
    FullyShardedDataParallel is commonly shortened to FSDP.

    .. _`Xu et al.`: https://arxiv.org/abs/2004.13336
    .. _DeepSpeed: https://www.deepspeed.ai/

    Example::

        >>> # xdoctest: +SKIP("undefined variables")
        >>> import torch
        >>> from torch.distributed.fsdp import FullyShardedDataParallel as FSDP
        >>> torch.cuda.set_device(device_id)
        >>> sharded_module = FSDP(my_module)
        >>> optim = torch.optim.Adam(sharded_module.parameters(), lr=0.0001)
        >>> x = sharded_module(x, y=3, z=torch.Tensor([1]))
        >>> loss = x.sum()
        >>> loss.backward()
        >>> optim.step()

    .. warning::
        The optimizer must be initialized *after* the module has been wrapped,
        since FSDP will shard parameters in-place and this will break any
        previously initialized optimizers.

    .. warning::
        If the destination CUDA device has ID ``dev_id``, either (1)
        ``module`` should already be placed on that device, (2) the device
        should be set using ``torch.cuda.set_device(dev_id)``, or (3)
        ``dev_id`` should be passed into the ``device_id`` constructor
        argument. This FSDP instance's compute device will be that destination
        device. For (1) and (3), the FSDP initialization always occurs on GPU.
        For (2), the FSDP initialization happens on ``module`` 's current
        device, which may be CPU.

    .. warning::
        FSDP currently does not support gradient accumulation outside
        ``no_sync()`` when using CPU offloading. Trying to do so yields
        incorrect results since FSDP will use the newly-reduced gradient
        instead of accumulating with any existing gradient.

    .. warning::
        Changing the original parameter variable names after construction will
        lead to undefined behavior.

    .. warning::
        Passing in `sync_module_states=True` flag requires module to be put
        on GPU, or to use ``device_id`` argument to specify a CUDA device that
        FSDP will move module to. This is because ``sync_module_states=True``
        requires GPU communication.

    .. warning::
        As of PyTorch 1.12, FSDP only offers limited support for shared parameters
        (for example, setting one ``Linear`` layer's weight to another's). In
        particular, modules that share parameters must be wrapped as part of the
        same FSDP unit. If enhanced shared parameter support is needed for your
        use case, please ping https://github.com/pytorch/pytorch/issues/77724

    .. note:
        Attempting to run the forward pass of a submodule that is contained in an
        FSDP instance is not supported and will result in errors. This is because the
        submodule's parameters will be sharded, but it itself is not an FSDP instance,
        so its forward pass will not all-gather the full parameters appropriately.
        This could potentially happen when attempting to run only the encoder of a
        encoder-decoder model, and the encoder is not wrapped in its own FSDP instance. To
        resolve this, please wrap the submodule in its own FSDP unit.

    .. note::
        Inputs into FSDP ``forward`` function will be moved to compute device
        (same device FSDP module is on) before running ``forward``, so user does
        not have to manually move inputs from CPU -> GPU.

    Args:
        module (nn.Module):
            module to be wrapped with FSDP.
        process_group (Optional[ProcessGroup]):
            process group for sharding
        sharding_strategy (Optional[ShardingStrategy]):
            Config sharding algorithm, different sharding algorithm has trade
            off between memory saving and communication overhead. ``FULL_SHARD``
            will be chosen if sharding_strategy is not specified.
        cpu_offload (Optional[CPUOffload]):
            CPU offloading config. Currently, only parameter and gradient CPU
            offload is supported. It can be enabled via passing in
            ``cpu_offload=CPUOffload(offload_params=True)``. Note that this
            currently implicitly enables gradient offloading to CPU in order for
            params and grads to be on same device to work with optimizer. This
            API is subject to change. Default is ``None`` in which case there
            will be no offloading.
        auto_wrap_policy (Optional[Callable[[nn.Module, bool, int], bool]]):
            A callable specifying a policy to recursively wrap layers with FSDP.
            Note that this policy currently will only apply to child modules of
            the passed in module. The remainder modules are always wrapped in
            the returned FSDP root instance.
            ``size_based_auto_wrap_policy`` written in ``torch.distributed.fsdp.wrap`` is
            an example of ``auto_wrap_policy`` callable, this policy wraps layers
            with the number of parameters larger than 100M. ``transformer_auto_wrap_policy``
            written in ``torch.distributed.fsdp.wrap`` is an example of ``auto_wrap_policy``
            callable for transformer-like model architectures. Users can supply the customized
            ``auto_wrap_policy`` callable that should accept following arguments:
            ``module: nn.Module``, ``recurse: bool``, ``unwrapped_params: int``, and return
            a ``bool`` specifying whether the passed in ``module``` should be wrapped
            (if ``recurse=False``) or whether we should recurse down the subgraph of ``module``
            children (if ``recurse=True``). Extra customized arguments could be added to
            the customized ``auto_wrap_policy`` callable as well. It is a good practice to
            print out the sharded model and check whether the sharded model is what
            the application wants and then adjust accordingly.

            Example::

                >>> def custom_auto_wrap_policy(
                >>>     module: nn.Module,
                >>>     recurse: bool,
                >>>     unwrapped_params: int,
                >>>     # These are customizable for this policy function.
                >>>     min_num_params: int = int(1e8),
                >>> ) -> bool:
                >>>     return unwrapped_params >= min_num_params
                >>> # Configure a custom min_num_params
                >>> my_auto_wrap_policy = functools.partial(custom_auto_wrap_policy, min_num_params=1e5)

        backward_prefetch (Optional[BackwardPrefetch]):
            This is an experimental feature that is subject to change in the
            the near future. It allows users to enable two different backward_prefetch
            algorithms to help backward communication and computation overlapping.
            Pros and cons of each algorithm is explained in the class ``BackwardPrefetch``.
        mixed_precision (Optional[MixedPrecision]): A ``MixedPrecision`` instance
            describing the mixed precision training config to be used. ``MixedPrecision``
            supports configuring parameter, buffer, and gradient communication dtype. Note
            that only floating point data is cast to the reduced precision. This allows
            users potential memory saving and training speedup while trading off
            accuracy during model training. If ``None``, no mixed precision is applied.
            Note that if ``mixed_precision`` is enabled for FSDP model that
            contains ``BatchNorm`` with ``auto_wrap_policy``, FSDP will take
            care to disable mixed precision for ``BatchNorm`` units by wrapping
            them separately in their own FSDP unit with ``mixed_precision=None``.
            This is done because several ``BatchNorm`` kernels do not implement
            reduced type support at the moment. If individually wrapping the model,
            users must take care to set ``mixed_precision=None`` for
            ``BatchNorm`` units.
            (Default: ``None``)
        ignored_modules (Optional[Iterable[torch.nn.Module]]): Modules whose
            own parameters and child modules' parameters and buffers are
            ignored by this instance. None of the modules directly in
            ``ignored_modules`` should be :class:`FullyShardedDataParallel`
            instances, and any child modules that are already-constructed
            :class:`FullyShardedDataParallel` instances will not be ignored if
            they are nested under this instance. This argument may be used to
            avoid sharding specific parameters at module granularity when using an
            ``auto_wrap_policy`` or if parameters' sharding is not managed by
            FSDP. (Default: ``None``)
        param_init_fn (Optional[Callable[[nn.Module], None]]):
            A ``Callable[torch.nn.Module] -> None`` that
            specifies how modules that are currently on the meta device should be initialized
            onto an actual device. Note that as of v1.12, we detect modules on the meta
            device via ``is_meta`` check and apply a default initialization that calls
            ``reset_parameters`` method on the passed in ``nn.Module`` if ``param_init_fn``
            is not specified, otherwise we run ``param_init_fn`` to initialize the passed
            in ``nn.Module``. In particular, this means that if ``is_meta=True`` for any
            module parameters for modules that will be wrapped with FSDP and ``param_init_fn``
            is not specified, we assume your module properly implements a ``reset_paramters()``
            and will throw errors if not. Note that additionally, we offer support for modules
            initialized with torchdistX's (https://github.com/pytorch/torchdistX)
            ``deferred_init`` API. In this case, deferred modules would be initialized
            by a default initialization function that calls torchdistX's
            ``materialize_module``, or the passed in ``param_init_fn``, if it is not
            ``None``. The same ``Callable`` is applied to initialize all meta modules.
            Note that this initialization function is applied before doing any FSDP sharding
            logic.

            Example::

                >>> # xdoctest: +SKIP("undefined variables")
                >>> module = MyModule(device="meta")
                >>> def my_init_fn(module):
                >>>     # responsible for initializing a module, such as with reset_parameters
                >>>     ...
                >>> fsdp_model = FSDP(module, param_init_fn=my_init_fn, auto_wrap_policy=size_based_auto_wrap_policy)
                >>> print(next(fsdp_model.parameters()).device) # current CUDA device
                >>> # With torchdistX
                >>> module = deferred_init.deferred_init(MyModule, device="cuda")
                >>> # Will initialize via deferred_init.materialize_module().
                >>> fsdp_model = FSDP(module, auto_wrap_policy=size_based_auto_wrap_policy)

        device_id (Optional[Union[int, torch.device]]): An ``int`` or ``torch.device``
            describing the CUDA device the FSDP module should be moved to determining where
            initialization such as sharding takes place. If this argument is not specified
            and ``module`` is on CPU, we issue a warning mentioning that this argument can
            be specified for faster initialization. If specified, resulting FSDP instances
            will reside on this device, including moving ignored modules' parameters if
            needed. Note that if ``device_id`` is specified but ``module`` is already on a
            different CUDA device, an error will be thrown. (Default: ``None``)
        sync_module_states (bool): If ``True``, each individually wrapped FSDP unit will broadcast
            module parameters from rank 0 to ensure they are the same across all ranks after
            initialization. This helps ensure model parameters are the same across ranks
            before starting training, but adds communication overhead to ``__init__``, as at least
            one broadcast is triggered per individually wrapped FSDP unit.
            This can also help load checkpoints taken by ``state_dict`` and to be loaded by
            ``load_state_dict`` in a memory efficient way. See documentation for
            :class:`FullStateDictConfig` for an example of this. (Default: ``False``)
        forward_prefetch (bool): If ``True``, then FSDP *explicitly* prefetches
            the next upcoming all-gather while executing in the forward pass.
            This may improve communication and computation overlap for CPU
            bound workloads. This should only be used for static graph models
            since the forward order is fixed based on the first iteration's
            execution. (Default: ``False``)
        limit_all_gathers (bool): If ``False``, then FSDP allows the CPU
            thread to schedule all-gathers without any extra synchronization.
            If ``True``, then FSDP explicitly synchronizes the CPU thread to
            prevent too many in-flight all-gathers. This ``bool`` only affects
            the sharded strategies that schedule all-gathers. Enabling this can
            help lower the number of CUDA malloc retries.
    """
    def __init__(
        self,
        module: nn.Module,
        process_group: Optional[ProcessGroup] = None,
        sharding_strategy: Optional[ShardingStrategy] = None,
        cpu_offload: Optional[CPUOffload] = None,
        auto_wrap_policy: Optional[Callable] = None,
        backward_prefetch: Optional[BackwardPrefetch] = None,
        mixed_precision: Optional[MixedPrecision] = None,
        ignored_modules: Optional[Iterable[torch.nn.Module]] = None,
        param_init_fn: Optional[Callable[[nn.Module], None]] = None,
        device_id: Optional[Union[int, torch.device]] = None,
        sync_module_states: bool = False,
        forward_prefetch: bool = False,
        limit_all_gathers: bool = False,
        use_orig_params: bool = False,
    ):
        if isinstance(auto_wrap_policy, ParamExecOrderWrapPolicy):
            self._init_param_exec_order_wrap_policy(
                module=module,
                process_group=process_group,
                sharding_strategy=sharding_strategy,
                cpu_offload=cpu_offload,
                auto_wrap_policy=auto_wrap_policy,
                backward_prefetch=backward_prefetch,
                mixed_precision=mixed_precision,
                ignored_modules=ignored_modules,
                param_init_fn=param_init_fn,
                device_id=device_id,
                sync_module_states=sync_module_states,
                forward_prefetch=forward_prefetch,
                limit_all_gathers=limit_all_gathers,
                use_orig_params=use_orig_params,
            )
            return

        torch._C._log_api_usage_once("torch.distributed.fsdp")
        super().__init__()

        self._ignored_modules = self._get_ignored_modules(module, ignored_modules)
        ignored_params, self._ignored_param_names = self._get_ignored_params(
            module, self._ignored_modules
        )
        self._buffer_names = self._get_buffer_names(module)
        if auto_wrap_policy is not None:
            auto_wrap_kwargs = {
                "module": module,
                "auto_wrap_policy": auto_wrap_policy,
                "wrapper_cls": FullyShardedDataParallel,
                "ignored_modules": self._ignored_modules,
                "ignored_params": ignored_params,
                "only_wrap_children": True,  # avoid double wrapping the root
            }
            fsdp_kwargs = {
                "process_group": process_group,
                "sharding_strategy": sharding_strategy,
                "cpu_offload": cpu_offload,
                "backward_prefetch": backward_prefetch,
                "mixed_precision": mixed_precision,
                "param_init_fn": param_init_fn,
                "device_id": device_id,
                "sync_module_states": sync_module_states,
                "forward_prefetch": forward_prefetch,
                "limit_all_gathers": limit_all_gathers,
                "use_orig_params": use_orig_params,
            }
            self._auto_wrap(auto_wrap_kwargs, fsdp_kwargs)

        self.process_group = process_group or _get_default_group()
        self.rank = self.process_group.rank()
        self.world_size = self.process_group.size()
        self.training_state = TrainingState_.IDLE
        self.cpu_offload = cpu_offload or CPUOffload()
        self.backward_prefetch = backward_prefetch
        self.forward_prefetch = forward_prefetch
        self.limit_all_gathers = limit_all_gathers
        backward_prefetch_limit = 1
        forward_prefetch_limit = 1
        # We clamp the strategy to `NO_SHARD` for world size of 1 since they
        # are currently functionally equivalent. This may change if/when we
        # integrate FSDP with MoE.
        if self.world_size == 1:
            sharding_strategy = ShardingStrategy.NO_SHARD
        self.sharding_strategy = sharding_strategy or ShardingStrategy.FULL_SHARD
        self.mixed_precision = mixed_precision or MixedPrecision()
        self._use_orig_params = use_orig_params
        # Save a mapping from fully prefixed buffer name to its original dtype
        # since for mixed precision, buffers are restored to their original
        # dtype for model checkpointing
        self._buffer_name_to_orig_dtype: Dict[str, torch.dtype] = {}

        self._check_single_device_module(module, ignored_params)
        device_from_device_id: Optional[torch.device] = self._get_device_from_device_id(device_id)
        self._materialize_module(module, param_init_fn, ignored_params, device_from_device_id)
        self._move_module_to_device(module, ignored_params, device_from_device_id)
        self.compute_device = self._get_compute_device(module, ignored_params, device_from_device_id)
        params_to_flatten = list(self._get_orig_params(module, ignored_params))
        if sync_module_states:
            self._sync_module_states(module, params_to_flatten)

        # This FSDP instance's handles should inherit the same process group,
        # compute device, CPU offload, and mixed precision settings. However,
        # different sharding strategies are allowed.
        config = HandleConfig(
            sharding_strategy_map[self.sharding_strategy],
            self.cpu_offload.offload_params,
            self.mixed_precision.param_dtype,
            self.mixed_precision.reduce_dtype,
            self.mixed_precision.keep_low_precision_grads,
        )
        self._fsdp_wrapped_module = FlattenParamsWrapper(
            module,
            params_to_flatten,
            self.compute_device,
            config,
            use_orig_params,
        )
        if not use_orig_params:
            self._check_orig_params_flattened(ignored_params)
        # Invariant: `self.params` contains exactly the `FlatParameter`s of the
        # handles in `self._handles`
        self._handles: List[FlatParamHandle] = []
        self.params: List[FlatParameter] = []
        if self._fsdp_wrapped_module.has_params:
            handle = self._fsdp_wrapped_module.handle
            self.params.append(handle.flat_param)
            self._register_param_handle(handle)
            handle.shard(self.process_group)
            if self.cpu_offload.offload_params and handle.flat_param.device != torch.device("cpu"):
                with torch.no_grad():
                    handle.flat_param_to(torch.device("cpu"))

        self._sync_gradients = True
        self._communication_hook = self._get_default_comm_hook()
        self._communication_hook_state = self._get_default_comm_hook_state()
        self._hook_registered = False

        # Used to prevent running the pre-backward hook multiple times
        self._ran_pre_backward_hook: Dict[_HandlesKey, bool] = {}
        self._is_root: Optional[bool] = None  # `None` indicates not yet set
        # The following attributes are owned by the root FSDP instance and
        # shared with non-root FSDP instances
        self._streams: Dict[str, torch.cuda.Stream] = {}
        self._free_event_queue = _FreeEventQueue()
        self._debug_level = dist.get_debug_level()
        self._exec_order_data = _ExecOrderData(
            self._debug_level,
            backward_prefetch_limit,
            forward_prefetch_limit,
        )
        self._handles_prefetched: Dict[_HandlesKey, bool] = {}
        # Used for guarding against mistargeted backward prefetches
        self._needs_pre_backward_unshard: Dict[_HandlesKey, bool] = {}
        # Used for guarding against mistargeted forward prefetches
        self._needs_pre_forward_unshard: Dict[_HandlesKey, bool] = {}
        # The data structures use tuples of handles to generalize over the case
        # where a module's forward involves multiple handles.

        # `_state_dict_type` controls the `state_dict()` behavior, which is
        # implemented using post-save and pre-load hooks
        self._state_dict_type = StateDictType.FULL_STATE_DICT
        self._state_dict_config = FullStateDictConfig()
        self._register_state_dict_hook(self._post_state_dict_hook)
        self._post_state_dict_hook_fn = {
            StateDictType.FULL_STATE_DICT: self._full_post_state_dict_hook,
            StateDictType.LOCAL_STATE_DICT: self._local_post_state_dict_hook,
            StateDictType.SHARDED_STATE_DICT: self._sharded_post_state_dict_hook,
        }
        self._register_load_state_dict_pre_hook(
            self._pre_load_state_dict_hook, with_module=True
        )
        self._pre_load_state_dict_hook_fn = {
            StateDictType.FULL_STATE_DICT: self._full_pre_load_state_dict_hook,
            StateDictType.LOCAL_STATE_DICT: self._local_pre_load_state_dict_hook,
            StateDictType.SHARDED_STATE_DICT: self._sharded_pre_load_state_dict_hook,
        }
        self.register_load_state_dict_post_hook(
            self._post_load_state_dict_hook
        )
        self._post_load_state_dict_hook_fn = {
            StateDictType.FULL_STATE_DICT: self._full_post_load_state_dict_hook,
            StateDictType.LOCAL_STATE_DICT: self._local_post_load_state_dict_hook,
            StateDictType.SHARDED_STATE_DICT: self._sharded_post_load_state_dict_hook,
        }

    def _get_ignored_modules(
        self,
        root_module: nn.Module,
        _ignored_modules: Optional[Iterable[torch.nn.Module]],
    ) -> Set[nn.Module]:
        """
        Checks that ``_ignored_modules`` is an iterable of ``nn.Module`` s
        without any FSDP instances, and returns the modules contained in their
        module subtrees as a :class:`set`. Nested FSDP instances are excluded,
        but their already-computed ignored modules are included.
        """
        if _ignored_modules is None:
            return set()
        msg_prefix = "`ignored_modules` should be an iterable of `torch.nn.Module`s "
        try:
            ignored_root_modules = set(_ignored_modules)
        except TypeError:
            raise TypeError(msg_prefix + f"but got {type(_ignored_modules)}")
        for module in ignored_root_modules:
            if not isinstance(module, torch.nn.Module):
                raise TypeError(msg_prefix + f"but got an iterable with {type(module)}")
            if isinstance(module, FullyShardedDataParallel):
                raise ValueError("`ignored_modules` should not include FSDP modules")
        # Include child modules and exclude nested FSDP modules themselves
        ignored_modules = set(
            child
            for module in ignored_root_modules
            for child in module.modules()
            if not isinstance(child, (FullyShardedDataParallel, FlattenParamsWrapper))
        )
        if root_module in ignored_modules:
            warnings.warn(
                "Trying to ignore the top-level module passed into the FSDP "
                "constructor itself will result in all parameters being "
                f"ignored and is not well-supported: {module}"
            )
        # Include nested FSDP modules' ignored modules
        for submodule in root_module.modules():
            if isinstance(submodule, FullyShardedDataParallel):
                assert hasattr(submodule, "_ignored_modules")
                ignored_modules.update(submodule._ignored_modules)
        return ignored_modules

    def _get_ignored_params(
        self,
        root_module: torch.nn.Module,
        ignored_modules: Set[torch.nn.Module],
    ) -> Tuple[Set[torch.nn.Parameter], Set[str]]:
        """
        Returns the parameters of the modules in ``ignored_modules``,
        excluding any :class:`FlatParameter` s, and their fully prefixed names,
        both as :class:`set` s.
        """
        ignored_params = set(
            p
            for m in ignored_modules
            for p in m.parameters()
            if not _is_fsdp_flattened(p)
        )
        # Conservatively include all shared parameters' names
        param_to_unflat_param_names = _get_param_to_unflat_param_names(
            root_module,
            dedup_shared_params=False,
        )
        ignored_param_names = set()
        for param in ignored_params:
            unflat_param_names = param_to_unflat_param_names[param]
            clean_names = []
            for k in unflat_param_names:
                # Clean any module wrapper prefixes in case of nested wrapping
                clean_names.append(clean_tensor_name(k))
            ignored_param_names.update(clean_names)
        return ignored_params, ignored_param_names

    def _get_buffer_names(self, root_module: nn.Module) -> Set[str]:
        """
        Returns the fully prefixed names of all buffers in the module hierarchy
        rooted at ``root_module`` as a class:`set`.
        """

        def module_fn(module: nn.Module, prefix: str, buffer_names: Set[str]):
            # For FSDP modules, only add the entry when considering the
            # contained `FlattenParamsWrapper` to avoid duplication
            if not isinstance(module, FullyShardedDataParallel):
                for buffer_name, _ in module.named_buffers(recurse=False):
                    # Clean module wrapper prefixes in case of nested wrapping
                    prefixed_buffer_name = clean_tensor_name(prefix + buffer_name)
                    buffer_names.add(prefixed_buffer_name)

        def return_fn(buffer_names: Set[str], *args):
            return buffer_names

        buffer_names: Set[str] = set()
        return _apply_to_modules(
            root_module,
            module_fn,
            return_fn,
            buffer_names,
        )

    def _auto_wrap(
        self,
        auto_wrap_kwargs: Dict[str, Any],
        fsdp_kwargs: Dict[str, Any],
    ) -> None:
        """
        Recursively auto wraps the root module given by the key "module" in
        ``auto_wrap_kwargs`` with the arguments in ``auto_wrap_kwargs`` and
        ``fsdp_kwargs``.

        Precondition: ``auto_wrap_policy`` contains the arguments expected by
        ``_recursive_wrap()``, where ``auto_wrap_policy`` is not ``None``.
        ``fsdp_kwargs`` contains all FSDP arguments except ``module``.
        """
        auto_wrap_policy = auto_wrap_kwargs["auto_wrap_policy"]
        root_module = auto_wrap_kwargs["module"]
        assert auto_wrap_policy is not None
        # For auto wrapping, submodules should not already be wrapped with FSDP
        # since double wrapping is not supported
        for module_name, module in root_module.named_modules():
            if isinstance(module, FullyShardedDataParallel):
                raise ValueError(
                    f"Expected {module_name} to NOT be FullyShardedDataParallel "
                    "if using an `auto_wrap_policy`"
                )
        mixed_precision = fsdp_kwargs["mixed_precision"]
        if mixed_precision is not None and _contains_batchnorm(root_module):
            _override_batchnorm_mixed_precision(root_module)
            auto_wrap_policy = functools.partial(
                _or_policy, policies=[_wrap_batchnorm_individually, auto_wrap_policy]
            )
            warnings.warn(
                "Both mixed precision and an `auto_wrap_policy` were specified "
                "for FSDP, where the wrapped module has batch norm submodules. "
                "The batch norm submodules will be wrapped as separate FSDP "
                "instances with mixed precision disabled since some batch norm "
                "kernels do not support low precision."
            )
            auto_wrap_kwargs["auto_wrap_policy"] = auto_wrap_policy
        _recursive_wrap(**auto_wrap_kwargs, **fsdp_kwargs)

    def _check_single_device_module(
        self,
        module: nn.Module,
        ignored_params: Set[nn.Parameter],
    ) -> None:
        """
        Raises an error if ``module`` has original parameters on multiple
        devices, ignoring the parameters in ``ignored_params``. Thus, after
        this method, the module must be either fully on the CPU or fully on a
        non-CPU device.
        """
        devices = set(
            param.device for param in self._get_orig_params(module, ignored_params)
        )
        if len(devices) > 1:
            raise RuntimeError(
                f"FSDP only supports single device modules but got params on {devices}"
            )

    def _get_device_from_device_id(
        self,
        device_id: Optional[Union[int, torch.device]],
    ) -> Optional[torch.device]:
        """
        """
        if device_id is None:
            return None
        device = (
            device_id
            if isinstance(device_id, torch.device)
            else torch.device(device_id)
        )
        if device == torch.device("cuda"):
            warnings.warn(
                f"FSDP got the argument `device_id` {device_id} on rank "
                f"{self.rank}, which does not have an explicit index. "
                f"FSDP will use the current device {torch.cuda.current_device()}. "
                "If this is incorrect, please explicitly call `torch.cuda.set_device()` "
                "before FSDP initialization or pass in the explicit device "
                "index as the `device_id` argument."
            )
            device = torch.device("cuda", torch.cuda.current_device())
        return device

    def _materialize_module(
        self,
        module: nn.Module,
        param_init_fn: Optional[Callable[[nn.Module], None]],
        ignored_params: Set[nn.Parameter],
        device_from_device_id: Optional[torch.device],
    ) -> None:
        """
        Materializes the wrapped module ``module`` in place if needed: either
        if the module has parameters that use meta device or are torchdistX
        fake tensors.

        This method uses ``param_init_fn`` to materialize the module if the
        function is not ``None`` and falls back to default behavior otherwise.
        For meta device, this moves the module to ``device_from_device_id`` if
        it is not ``None`` or the current device otherwise and calls
        ``reset_parameters()``, and for torchdistX fake tensors, this calls
        ``deferred_init.materialize_module()``.
        """
        is_meta_module = any(p.is_meta for p in self._get_orig_params(module, ignored_params))
        is_torchdistX_deferred_init = (
            not is_meta_module
            and _TORCHDISTX_AVAIL
            and any(fake.is_fake(p) for p in self._get_orig_params(module, ignored_params))
        )
        if (
            is_meta_module or is_torchdistX_deferred_init
        ) and param_init_fn is not None:
            if not callable(param_init_fn):
                raise ValueError(
                    f"Expected {param_init_fn} to be callable but got {type(param_init_fn)}"
                )
            param_init_fn(module)
        elif is_meta_module:
            # Run default meta device initialization
            materialization_device = device_from_device_id or torch.cuda.current_device()
            module.to_empty(device=materialization_device)
            try:
                with torch.no_grad():
                    module.reset_parameters()
            except BaseException as e:
                warnings.warn(
                    "Unable to call `reset_parameters()` for module on meta "
                    f"device with error {str(e)}. Please ensure your "
                    "module implements a `reset_parameters()` method."
                )
                raise e
        elif is_torchdistX_deferred_init:
            # Run default torchdistX initialization
            deferred_init.materialize_module(
                module,
                check_fn=lambda k: not isinstance(k, FullyShardedDataParallel),
            )

    def _move_module_to_device(
        self,
        module: nn.Module,
        ignored_params: Set[nn.Parameter],
        device_from_device_id: Optional[torch.device],
    ):
        """
        Moves ``module`` depending on ``device_from_device_id`` and its current
        device. This includes moving ignored modules' parameters.

        - If ``device_from_device_id`` is not ``None``, then this moves
        ``module`` to the device.
        - If ``device_from_device_id`` is ``None``, then this does not move
        ``module`` but warns the user if it is on CPU.

        Precondition: ``_check_single_device_module()``.
        """
        cpu_device = torch.device("cpu")
        param = next(self._get_orig_params(module, ignored_params), None)
        if param is None:
            return  # no original parameters to manage
        if device_from_device_id is not None:
            if param.device == cpu_device:
                # NOTE: This includes moving ignored modules' parameters.
                module = module.to(device_from_device_id)
                # TODO: This is a temporary fix to move already- constructed
                # `FlatParameter`s back to CPU if needed. This is needed to
                # make CPU offload work with `device_id`.
                for submodule in module.modules():
                    if (
                        isinstance(submodule, FullyShardedDataParallel)
                        and submodule.cpu_offload.offload_params
                    ):
                        with torch.no_grad():
                            for handle in submodule._handles:
                                handle.flat_param_to(torch.device("cpu"))
        elif param.device == cpu_device:
            warnings.warn(
                "Module is put on CPU and will thus have flattening and sharding"
                " run on CPU, which is less efficient than on GPU. We recommend passing in "
                "`device_id` argument which will enable FSDP to put module on GPU device,"
                " module must also be on GPU device to work with `sync_module_states=True` flag"
                " which requires GPU communication."
            )

    def _get_compute_device(
        self,
        module: nn.Module,
        ignored_params: Set[nn.Parameter],
        device_from_device_id: Optional[torch.device],
    ) -> torch.device:
        """
        Determines and returns this FSDP instance's compute device. If the
        module is already on a non-CPU device, then the compute device is that
        non-CPU device. If the module is on CPU, then the compute device is the
        current device.

        Since this method should be called after materializing the module, any
        non-CPU device should not be meta device. For now, the compute device
        is always a CUDA GPU device with its explicit index.

        Precondition: ``_check_single_device_module()`` and
        ``_move_module_to_device()``.
        """
        # If the module is on GPU already, then that GPU device has priority
        # over the current device
        param = next(self._get_orig_params(module, ignored_params), None)
        if param is not None and param.device.type == "cuda":
            compute_device = param.device
        else:
            compute_device = torch.device("cuda", torch.cuda.current_device())
        if (
            device_from_device_id is not None
            and compute_device != device_from_device_id
        ):
            raise ValueError(
                "Inconsistent compute device and `device_id` on rank "
                f"{self.rank}: {compute_device} vs {device_from_device_id}"
            )
        return compute_device

    def _sync_module_states(
        self, module: nn.Module, params: List[nn.Parameter]
    ) -> None:
        """
        Synchronizes module states (i.e. parameters ``params`` and all
        not-yet-synced buffers) by broadcasting from rank 0 to all ranks.

        Precondition: ``sync_module_states == True`` and ``self.process_group``
        has been set.
        """
        if params and any(param.device == torch.device("cpu") for param in params):
            raise ValueError(
                "Module has CPU parameters, but sync_module_states=True is specified."
                "This only works for GPU module, please specify `device_id` argument or move"
                " module to GPU before init."
            )
        module_states: List[torch.Tensor] = []
        # TODO (awgu): When exposing the original parameters, we need to also
        # use this attribute to prevent re-synchronizing parameters.
        for buffer in module.buffers():
            # Avoid re-synchronizing buffers in case of nested wrapping
            if not getattr(buffer, "_fsdp_synced", False):
                buffer._fsdp_synced = True
                module_states.append(buffer.detach())
        module_states.extend(param.detach() for param in params)
        _sync_params_and_buffers(
            self.process_group, module_states, _PARAM_BROADCAST_BUCKET_SIZE, src=0,
        )

    def _get_orig_params(
        self,
        module: nn.Module,
        ignored_params: Set[nn.Parameter],
    ) -> Iterator[nn.Parameter]:
        """
        Returns an iterator over the original parameters in ``module``,
        ignoring the parameters in ``ignored_params``, any ``FlatParameter``
        s (which may be present due to nested FSDP wrapping), and any original
        parameters already flattened (only relevant when using the original
        parameters).
        """
        param_gen = module.parameters()
        try:
            while True:
                param = next(param_gen)
                if param not in ignored_params and not _is_fsdp_flattened(param):
                    yield param
        except StopIteration:
            pass

    def _check_orig_params_flattened(self, ignored_params: Set[nn.Parameter]) -> None:
        """
        Checks that all original parameters have been flattened and hence made
        invisible to ``named_parameters()``. This should be called as a sanity
        check after flattening the wrapped module's parameters.
        """
        for param_name, param in self.named_parameters():
            if param not in ignored_params and not _is_fsdp_flattened(param):
                raise RuntimeError(
                    f"Found an unflattened parameter: {param_name}; "
                    f"{param.size()} {param.__class__}"
                )

    def _register_param_handle(self, handle: FlatParamHandle) -> None:
        """Registers the parameter handle to this FSDP instance."""
        if handle not in self._handles:
            self._handles.append(handle)

    def _unshard(
        self,
        handles: List[FlatParamHandle],
    ) -> None:
        """
        Unshards the handles in ``handles``. If the handles are in
        :meth:`summon_full_params` and are using mixed precision, then they are
        forced to full precision.

        Postcondition: Each handle's ``FlatParameter`` 's data is the padded
        unsharded flattened parameter on the compute device.
        """
        if not handles:
            return
        if self.limit_all_gathers:
            event = self._free_event_queue.dequeue_if_needed()
            if event:
                event.synchronize()
        any_ran_pre_unshard = False
        with torch.cuda.stream(self._streams["pre_all_gather"]):
            for handle in handles:
                ran_pre_unshard = handle.pre_unshard()
                any_ran_pre_unshard = any_ran_pre_unshard or ran_pre_unshard
        if any_ran_pre_unshard:
            self._streams["all_gather"].wait_stream(self._streams["pre_all_gather"])
        with torch.cuda.stream(self._streams["all_gather"]):
            for handle in handles:
                handle.unshard()
                handle.post_unshard()

    def _reshard(
        self,  # unused
        handles: List[FlatParamHandle],
        free_unsharded_flat_params: List[bool],
    ) -> None:
        """
        Reshards the handles in ``handles``. ``free_unsharded_flat_params``
        should have the same length as ``handles``, and each element should
        give whether the corresponding handle should free its padded unsharded
        flattened parameter.
        """
        if not handles:
            return
        p_assert(
            len(handles) == len(free_unsharded_flat_params),
            "Expects both lists to have equal length but got "
            f"{len(handles)} and {len(free_unsharded_flat_params)}"
        )
        for handle, free_unsharded_flat_param in zip(
            handles,
            free_unsharded_flat_params,
        ):
            handle.reshard(free_unsharded_flat_param)
            if self.limit_all_gathers and free_unsharded_flat_param:
                free_event = torch.cuda.Event()
                free_event.record()
                self._free_event_queue.enqueue(free_event)
            handle.post_reshard()
        # Since we prefetch entire handles keys at a time, conservatively mark
        # the entire key as no longer prefetched once we free at least one
        handles_key = tuple(handles)
        if any(free_unsharded_flat_params):
            self._handles_prefetched.pop(handles_key, None)

    def _unshard_grads(self, handles: List[FlatParamHandle]) -> None:
        for handle in handles:
            handle.unshard_grad()

    def _reshard_grads(self, handles: List[FlatParamHandle]) -> None:
        for handle in handles:
            handle.reshard_grad()

    @property
    def module(self) -> nn.Module:
        """
        Returns the wrapped module (like :class:`DistributedDataParallel`).
        """
        assert isinstance(self._fsdp_wrapped_module, FlattenParamsWrapper)
        return self._fsdp_wrapped_module.module

    def __getattr__(self, name: str) -> Any:
        """Forward missing attributes to wrapped module."""
        try:
            return super().__getattr__(name)  # defer to nn.Module's logic
        except AttributeError:
            return getattr(self._fsdp_wrapped_module, name)

    def __getitem__(self, key: int) -> Any:
        """Forward indexing calls in case the module is a nn.Sequential."""
        return self._fsdp_wrapped_module.__getitem__(key)  # type: ignore[operator]

    def check_is_root(self) -> bool:
        self._lazy_init()
        assert self._is_root is not None
        return self._is_root

    @staticmethod
    def fsdp_modules(
        module: nn.Module,
        root_only: bool = False,
    ) -> List["FullyShardedDataParallel"]:
        """
        Returns all nested FSDP instances, possibly including ``module`` itself
        and only including FSDP root modules if ``root_only=True``.

        Args:
            module (torch.nn.Module): Root module, which may or may not be an
                ``FSDP`` module.
            root_only (bool): Whether to return only FSDP root modules.
                (Default: ``False``)

        Returns:
            List[FullyShardedDataParallel]: FSDP modules that are nested in
            the input ``module``.
        """
        return [
            submodule for submodule in module.modules()
            if isinstance(submodule, FullyShardedDataParallel) and
            (not root_only or submodule.check_is_root())
        ]

    def apply(self, fn: Callable[[nn.Module], None]) -> "FullyShardedDataParallel":
        r"""Applies ``fn`` recursively to every submodule (as returned by ``.children()``)
        as well as self. Typical use includes initializing the parameters of a model
        (see also :ref:`nn-init-doc`).

        Compared to ``torch.nn.Module.apply``, this version additionally gathers
        the full parameters before applying ``fn``. It should not be called from
        within another ``summon_full_params`` context.

        Args:
            fn (:class:`Module` -> None): function to be applied to each submodule

        Returns:
            Module: self
        """
        uninitialized = self._is_root is None
        self._assert_state(TrainingState_.IDLE)
        with self._summon_full_params(recurse=False, writeback=True):
            ret = super().apply(fn)

        # Reset lazy init that might be called by _summon_full_params, since
        # it could have set is_root incorrectly for non-root FSDP instances.
        if uninitialized and self._is_root:
            for module in self.fsdp_modules(self):
                module._reset_lazy_init()

        return ret

    def _mixed_precision_enabled_for_params(self) -> bool:
        """
        Whether user explicitly enabled mixed precision for
        parameters or not.
        """
        return self.mixed_precision.param_dtype is not None

    def _mixed_precision_enabled_for_buffers(self) -> bool:
        """
        Whether user explicitly enabled mixed precision for
        buffers or not.
        """
        return self.mixed_precision.buffer_dtype is not None

    def _mixed_precision_enabled_for_reduce(self) -> bool:
        """
        Whether user explicitly enabled mixed precision for
        gradient reduction or not.
        """
        return self.mixed_precision.reduce_dtype is not None

    def _mixed_precision_keep_low_precision_grads(self) -> bool:
        return (
            self.mixed_precision is not None
            and self.mixed_precision.keep_low_precision_grads
        )

    def _low_precision_hook_enabled(self) -> bool:
        """
        Wether a low precision hook is registered or not.
        """
        return (
            self._communication_hook is not None
            and self._communication_hook in LOW_PRECISION_HOOKS
        )

    def _cast_fp_inputs_to_dtype(
        self, dtype: torch.dtype, *args: Any, **kwargs: Any
    ) -> Tuple[Any, Any]:
        """
        Casts floating point tensors in ``args`` and ``kwargs`` to the
        precision given by ``dtype``, while respecting the existing
        ``requires_grad`` on the tensors.
        """
        def cast_fn(x: torch.Tensor) -> torch.Tensor:
            if not torch.is_floating_point(x):
                return x
            y = x.to(dtype)
            # Explicitly copy over `requires_grad` since this runs inside
            # `torch.no_grad()`
            if x.is_leaf:
                y.requires_grad = x.requires_grad
            return y

        with torch.no_grad():
            return (
                _apply_to_tensors(cast_fn, args),
                _apply_to_tensors(cast_fn, kwargs)
            )

    def _cast_buffers(
        self,
        device: Optional[torch.device] = None,
        dtype: Optional[Dict[str, torch.dtype]] = None,
        memo: Optional[Set] = None,
        recurse: bool = True,
    ) -> None:
        """Move all buffers to the given *device* and *dtype*.
        If *device* is not given, then it will default to
        ``self.compute_device``, otherwise buffer will be moved to ``device``.
        In the case of nested FSDP instances, we will respect the child instance's
        ``compute_device`` configuration.
        If *dtype* is given, it must be a mapping of buffer name to buffer dtype,
            and this argument is currently only given to restore back to original
            buffer types during checkpoint. If *dtype* is not given, and we are
            in mixed precision training, the buffer will be cast to buffer_dtype,
            otherwise the buffer will not be cast.
        Args:
            device (torch.device, Optional):
                device to cast buffers to (defaults to compute_device)
            dtype: (Dict[str, torch.dtype], Optional):
                Mapping of buffer name to their dtype to cast to.
            memo (Set, Optional):
                set of modules that have already been processed
            recurse (bool, Optional):
                Whether to call _cast_buffers recursively on nested FSDP
                instances (default is True).
        """
        if memo is None:
            memo = set()
        for module in self.modules():
            if module is not self and isinstance(module, FullyShardedDataParallel) and recurse:
                # Allow any child FSDP instances to handle their own buffers.
                module._cast_buffers(device=device, dtype=dtype, memo=memo, recurse=recurse)
            elif module not in memo:
                memo.add(module)
                for name, buf in module.named_buffers(recurse=False):
                    if buf is None:
                        continue
                    buf = buf.to(device=device or self.compute_device)
                    if name not in self._buffer_name_to_orig_dtype:
                        self._buffer_name_to_orig_dtype[name] = buf.dtype
                    # If given, cast buffer to the given dtype. This is used to
                    # suppport mixed precision for buffers
                    # (given by self.mixed_precision.buffer_dtype) and also used
                    # to restore the buffer dtype to the original precision for
                    # state_dict() calls.
                    # Note that non-floating point buffers are not casted.
                    if torch.is_floating_point(buf):
                        # We are restoring the original buffer type in
                        # preparation for checkpoint.
                        if dtype:
                            buf = buf.to(dtype=dtype[name])
                        # Note that we don't pass in self.mixed_precision.buffer_dtype
                        # recursively into _cast_buffers, as we want to respect
                        # mp config for child FSDP instances.
                        elif self._mixed_precision_enabled_for_buffers():
                            buf = buf.to(self.mixed_precision.buffer_dtype)

                    setattr(module, name, buf)

    def _reset_lazy_init(self) -> None:
        """
        Reset instance so :func:`_lazy_init` will run on the next forward.
        """
        self._is_root: Optional[bool] = None
        for p in self.params:
            if hasattr(p, "_local_shard"):
                # We only need to `del` `_local_shard` because
                # `_init_param_attributes()` gates the logic based on its
                # existence (and not any of the other attributes).
                del p._local_shard  # type: ignore[attr-defined]

    def _lazy_init(self) -> None:
        """
        Performs initialization lazily, typically right before the first
        forward pass. The laziness is needed to ensure that the parameter
        device/dtype and the FSDP hierarchy have finalized.

        This method's actual logic only runs on the root FSDP instance, which
        performs initialization for all non-root FSDP instances to avoid
        partial initialization.
        """
        if self._is_root is not None:
            return  # no-op: already initialized
        if not torch.cuda.is_available():
            # Allow the FSDP constructor to run even with CUDA but check this
            # once we start real execution
            raise RuntimeError("FSDP does not support CPU only execution")
        # The following logic is only run on the root FSDP instance since it
        # will set `_is_root=False` for the non-root instances
        self._is_root = True
        self._assert_state(TrainingState_.IDLE)
        self._init_streams()
        self._cast_buffers(recurse=True)
        for handle in self._handles:
            self._init_param_attributes(handle)
        self._exec_order_data.init(self, self.process_group)
        # Initialize non-root FSDP instances and share attributes from the root
        # to non-root instances
        inconsistent_limit_all_gathers = False
        for fsdp_module in self.fsdp_modules(self):
            if fsdp_module is not self:
                # Relax the assert for non-root FSDP instances in case the
                # nested initialized module is wrapped again in FSDP later (e.g.
                # after training to run inference)
                assert fsdp_module._is_root is None or not fsdp_module._is_root, (
                    "Non-root FSDP instance's `_is_root` should not have been "
                    "set yet or should have been set to `False`"
                )
                fsdp_module._is_root = False
                fsdp_module._streams = self._streams
                fsdp_module._exec_order_data = self._exec_order_data
                if fsdp_module.limit_all_gathers != self.limit_all_gathers:
                    # Prefer the root's value
                    inconsistent_limit_all_gathers = True
                    fsdp_module.limit_all_gathers = self.limit_all_gathers
                fsdp_module._free_event_queue = self._free_event_queue
                fsdp_module._handles_prefetched = self._handles_prefetched
                fsdp_module._needs_pre_backward_unshard = self._needs_pre_backward_unshard
                for handle in fsdp_module._handles:
                    fsdp_module._init_param_attributes(handle)
        if inconsistent_limit_all_gathers:
            warnings.warn(
                "Found inconsistent `limit_all_gathers` values across FSDP "
                f"instances on rank {self.rank}. Using the root FSDP's value "
                f"of {self.limit_all_gathers} for all instances."
            )

    # TODO (awgu): Move this to the `FlatParamHandle` class later
    @torch.no_grad()
    def _init_param_attributes(self, handle: FlatParamHandle) -> None:
        """
        We manage several attributes on each Parameter instance.
        A few attributes are set here:
            ``_local_shard``: a single shard of the parameter. This is needed to
                recover the shard after rebuilding full parameter in forward
                and backward.
            ``_full_param_padded``: the full weight (padded to be evenly
                divisible by ``world_size``), used for computation in the
                forward and backward pass. It is initialized with the
                appropriate size and then has its storage freed. This will be
                resized in place and only materialized (via all-gather) as needed.
        Another attribute is set by :func:`_register_post_backward_hooks`:
            ``_post_backward_hook_state``: it holds the parameter's AccumulateGrad object
                and the registered post hook handle.
        """
        p = handle.flat_param
        # If _local_shard has been set in the first lazy init and
        # current parameter is pointed to _local_shard, no need to
        # set the _local_shard again.
        if hasattr(p, "_local_shard"):
            # If CPU offloading, p._local_shard should have been placed on CPU
            # during its first lazy construction.
            if self.cpu_offload.offload_params:
                assert p._local_shard.device == torch.device(  # type: ignore[attr-defined]
                    "cpu"
                ), (
                    "Expected p._local_shard to be on CPU, "  # type: ignore[attr-defined]
                    f"but it's on {p._local_shard.device}"  # type: ignore[attr-defined]
                )
            return

        # A single shard of the parameters. Also makes p._local_shard to be on
        # CPU if we are CPU offloading, since p.data would be on CPU during
        # init.
        if self.cpu_offload.offload_params:
            assert p.device == torch.device("cpu"), (
                "Expected param to be on CPU when cpu_offloading is enabled. "
                "If CPU offloading is enabled correctly, you may be "
                "accidentally moving the model to CUDA after FSDP initialization."
            )
        p._local_shard = p.data  # type: ignore[attr-defined]
        # If CPU offloading, pin the memory to enable faster CPU -> GPU device
        # transfer.
        if self.cpu_offload.offload_params:
            assert p._local_shard.device == torch.device("cpu")  # type: ignore[attr-defined]
            p._local_shard = p._local_shard.pin_memory()  # type: ignore[attr-defined]
            # When offloading parameters, also move the grad shard to CPU during
            # backward pass. In this case, it's important to pre-allocate the
            # CPU grad shard in pinned memory so that we can do a non-blocking
            # transfer.
            p._cpu_grad = torch.zeros_like(  # type: ignore[attr-defined]
                p, device=torch.device("cpu")
            ).pin_memory()

        # If mixed_precision, maintain reduced precision param shard on
        # compute_device for computation in fwd/bwd. We resize storage to 0 here
        # and rematerialize before building the full param when needed. After
        # fwd/bwd, it is freed and we only hold on to the full precision shard.
        # As a result, this reduced precision shard is not allocated if we are
        # not in the forward/backward pass.
        if (
            self._mixed_precision_enabled_for_params()
        ):
            p._mp_shard = torch.zeros_like(
                p._local_shard,
                device=self.compute_device,
                dtype=self.mixed_precision.param_dtype
            )
            _free_storage(p._mp_shard)

        # We also maintain a full-sized parameter of type self.compute_dtype.
        # We resize the storage to size 0 at init (here) and only materialize
        # as needed. The storage may contain padding elements so that it is
        # evenly divisible by world_size, although these padding elements will
        # be removed before the relevant computation.
        if handle.uses_sharded_strategy:  # type: ignore[attr-defined]
            # We set p._full_param_padded's dtype to the desired parameter dtype
            # in the case of mixed precision. This is so that when we all_gather
            # into full_param_padded it can occur without issues and result in
            # full_param_padded having the expected param_dtype.
            full_param_dtype = (
                p.dtype if not self._mixed_precision_enabled_for_params()
                else self.mixed_precision.param_dtype
            )
            p._full_param_padded = torch.zeros(  # type: ignore[attr-defined]
                p.numel() * self.world_size,
                device=self.compute_device,
                dtype=full_param_dtype,
            )
            p._padded_unsharded_size = p._full_param_padded.size()  # type: ignore[attr-defined]
            _free_storage(p._full_param_padded)  # type: ignore[attr-defined]

            if self._mixed_precision_enabled_for_params():
                p._full_prec_full_param_padded = torch.zeros(  # type: ignore[attr-defined]
                    p.numel() * self.world_size,
                    device=self.compute_device,
                    dtype=p.dtype,  # full precision
                )
                _free_storage(p._full_prec_full_param_padded)

        # Track whether the `FlatParameter`'s post-backward hook has been
        # called for validation in `_wait_for_post_backward()`
        p._post_backward_called = False

    def _init_streams(self) -> None:
        """Initializes CUDA streams for overlapping data transfer and
        computation. This should only be called on the root FSDP instance."""
        assert self._is_root
        assert torch.cuda.is_available()
        # Stream for all-gathering parameters.
        self._streams["all_gather"] = torch.cuda.Stream()
        # Stream for overlapping grad reduction with the backward pass.
        self._streams["post_backward"] = torch.cuda.Stream()
        # Stream for pre-all-gather copies (e.g. H2D or precision cast).
        self._streams["pre_all_gather"] = torch.cuda.Stream()

    def _wait_for_previous_optim_step(self) -> None:
        """
        The root :class:`FullyShardedDataParallel` instance needs to
        synchronize with the default stream to ensure that the previous
        optimizer step is done.
        """
        if not self._is_root:
            return
        current_stream = torch.cuda.current_stream()
        self._streams["all_gather"].wait_stream(current_stream)
        # Having the pre-all-gather stream wait for the current stream even if
        # we do not leverage the pre-all-gather stream is tolerable since this
        # only runs once per iteration
        self._streams["pre_all_gather"].wait_stream(current_stream)

    def _prefetch_handles(
        self,
        current_handles_key: _HandlesKey,
    ) -> None:
        """
        Prefetches the next handles if needed (without synchronization). An
        empty handles key cannot prefetch.
        """
        if not current_handles_key:
            return
        handles_to_prefetch = self._get_handles_to_prefetch(current_handles_key)
        for handles_key in handles_to_prefetch:
            # Prefetch the next set of handles without synchronizing to allow
            # the sync to happen as late as possible to maximize overlap
            self._unshard(handles_key)
            self._handles_prefetched[handles_key] = True

    def _get_handles_to_prefetch(
        self,
        current_handles_key: _HandlesKey,
    ) -> List[_HandlesKey]:
        """
        Returns a :class:`list` of the handles keys to prefetch for the next
        module(s), where ``current_handles_key`` represents the current module.

        "Prefetching" refers to running the unshard logic early (without
        synchronization), and the "next" modules depend on the recorded
        execution order and the current training state.
        """
        training_state = self._get_training_state(current_handles_key)
        valid_training_states = (
            HandleTrainingState.BACKWARD_PRE,
            HandleTrainingState.BACKWARD_POST,
            HandleTrainingState.FORWARD,
        )
        p_assert(
            training_state in valid_training_states,
            f"Prefetching is only supported in {valid_training_states} but "
            f"currently in {training_state}"
        )
        eod = self._exec_order_data
        target_handles_keys: List[_HandlesKey] = []
        if (
            (
                training_state == HandleTrainingState.BACKWARD_PRE
                and self.backward_prefetch == BackwardPrefetch.BACKWARD_PRE
            )
            or (
                training_state == HandleTrainingState.BACKWARD_POST
                and self.backward_prefetch == BackwardPrefetch.BACKWARD_POST
            )
        ):
            target_handles_keys = [
                target_handles_key for target_handles_key in
                eod.get_handles_to_backward_prefetch(current_handles_key)
                if self._needs_pre_backward_unshard.get(target_handles_key, False)
                and not self._handles_prefetched.get(target_handles_key, False)
            ]
        elif (
            training_state == HandleTrainingState.FORWARD
            and self.forward_prefetch
        ):
            target_handles_keys = [
                target_handles_key for target_handles_key in
                eod.get_handles_to_forward_prefetch(current_handles_key)
                if self._needs_pre_forward_unshard.get(target_handles_key, False)
                and not self._handles_prefetched.get(target_handles_key, False)
            ]
        return target_handles_keys

    def _get_training_state(
        self,
        handles_key: _HandlesKey,
    ) -> HandleTrainingState:
        """Returns the training state of the handles in ``handles_key``."""
        p_assert(len(handles_key) > 0, "Expects a non-empty handles key")
        training_states = set(handle._training_state for handle in handles_key)
        p_assert(
            len(training_states) == 1,
            f"Expects uniform training state but got {training_states}"
        )
        return next(iter(training_states))

    @staticmethod
    def set_state_dict_type(
        module: nn.Module,
        state_dict_type: StateDictType,
        state_dict_config: Optional[StateDictConfig] = None,
    ) -> Tuple[StateDictType, StateDictConfig]:
        _state_dict_type_to_config = {
            StateDictType.FULL_STATE_DICT: FullStateDictConfig,
            StateDictType.LOCAL_STATE_DICT: LocalStateDictConfig,
            StateDictType.SHARDED_STATE_DICT: ShardedStateDictConfig,
        }

        prev_state_dict_type = None
        prev_state_dict_config = None
        # Use the default config if a state_dict config is not set.
        if state_dict_config is None:
            state_dict_config = _state_dict_type_to_config[state_dict_type]()
        for submodule in FullyShardedDataParallel.fsdp_modules(module):
            if prev_state_dict_type is None:
                prev_state_dict_type = submodule._state_dict_type
            if prev_state_dict_config is None:
                prev_state_dict_config = submodule._state_dict_config
            if prev_state_dict_type != submodule._state_dict_type:
                raise RuntimeError("All FSDP module should the same state_dict_type.")
            if type(prev_state_dict_config) != type(submodule._state_dict_config):
                raise RuntimeError(
                    "All FSDP modules should have the same type of state_dict_config."
                )

            expected_state_dict_config_type = _state_dict_type_to_config[state_dict_type]
            if expected_state_dict_config_type != type(state_dict_config):
                raise RuntimeError(
                    f"Expected state_dict_config of type {expected_state_dict_config_type} "
                    f"but got {type(state_dict_config)}"
                )
            submodule._state_dict_type = state_dict_type
            submodule._state_dict_config = state_dict_config

        return prev_state_dict_type, prev_state_dict_config

    @staticmethod
    @contextlib.contextmanager
    def state_dict_type(
        module: nn.Module,
        state_dict_type: StateDictType,
        state_dict_config: Optional[StateDictConfig] = None,
    ) -> Generator:
        """
        A context manager to set the ``state_dict_type`` of all the descendant
        FSDP modules of the target module. The target module does not have to
        be a FSDP module. If the target module is a FSDP module, its
        ``state_dict_type`` will also be changed.

        .. note:: This API should be called for only the top-level (root)
            module.

        .. note:: This API enables users to transparently use the conventional
            ``state_dict`` API to take model checkpoints in cases where the
            root FSDP module is wrapped by another ``nn.Module``. For example,
            the following will ensure ``state_dict``  is called on all non-FSDP
            instances, while dispatching into `local_state_dict` implementation
            for FSDP:

        Example::

            >>> # xdoctest: +SKIP("undefined variables")
            >>> model = DDP(FSDP(...))
            >>> with FSDP.state_dict_type(model, StateDictType.LOCAL_STATE_DICT):
            >>>     checkpoint = model.state_dict()

        Args:
            module (torch.nn.Module): Root module.
            state_dict_type (StateDictType): the desired ``state_dict_type`` to set.
        """
        prev_state_dict_type = None
        prev_state_dict_config = None
        try:
            prev_state_dict_type, prev_state_dict_config = (
                FullyShardedDataParallel.set_state_dict_type(
                    module, state_dict_type, state_dict_config
                )
            )
            yield
        except Exception as e:
            raise e
        else:
            assert prev_state_dict_type is not None
            assert prev_state_dict_config is not None
        finally:
            if prev_state_dict_type is not None and prev_state_dict_config is not None:
                FullyShardedDataParallel.set_state_dict_type(
                    module, prev_state_dict_type, prev_state_dict_config
                )

    def _convert_to_wrapped_module_name(self, module_name: str) -> str:
        module_name = module_name.replace(f"{FPW_MODULE}.", "")
        module_name = module_name.replace(f"{FPW_MODULE}", "")
        if module_name:
            module_name = f"{module_name}."
        # Activation checkpoint adds a prefix that has to be
        # removed as well.
        module_name = module_name.replace(
            f"{checkpoint_wrapper._CHECKPOINT_PREFIX}.", ""
        )
        return module_name

    @property
    def _param_fqns(self) -> Iterator[Tuple[str, str, str]]:
        for param_name, module_name in (
            self._handles[0].parameter_module_names()
        ):
            module_name = self._convert_to_wrapped_module_name(module_name)
            fqn = f"{module_name}{param_name}"
            yield fqn, param_name, module_name

    @property
    def _shared_param_fqns(self) -> Iterator[Tuple[str, str, str]]:
        for param_name, module_name in (
            self._handles[0].shared_parameter_module_names()
        ):
            module_name = self._convert_to_wrapped_module_name(module_name)
            fqn = f"{module_name}{param_name}"
            yield fqn, param_name, module_name

    def _full_post_state_dict_hook(
        self,
        state_dict: Dict[str, Any],
        prefix: str,
    ) -> Dict[str, Any]:
        """
        Hook that runs after model.state_dict() is called before returning result to
        user. For FSDP, we may have to clone the tensors in state_dict as params go
        back to sharded version after _summon_full_params ends, and also remove
        "_fsdp_wrapped_module" prefix.
        """
        _replace_by_prefix(state_dict, prefix + f"{FSDP_WRAPPED_MODULE}.", prefix)
        self._assert_state([TrainingState_.SUMMON_FULL_PARAMS])
        # Return early for trivial cases
        if not state_dict or not self._fsdp_wrapped_module.has_params:
            return state_dict

        # If a rank has already exited the `summon_full_params()` context here
        # (e.g. when `rank0_only=True` and `rank != 0`), then the rank only
        # needed to participate in the all-gather and does not need to save the
        # state dict. For `use_orig_params=False`, we can check this via
        # `FlatParameter` registration.
        # TODO: For `use_orig_params=True`, we check for the reshard upon
        # exiting `summon_full_params()` via the parameter shape. However, for
        # `NO_SHARD`, we cannot tell from the shape, so we do not return early.
        if (
            (
                not self._use_orig_params
                and "flat_param" in self._fsdp_wrapped_module._parameters
            )
            or (
                self._use_orig_params
                and self._handles
                and self._handles[0].uses_sharded_strategy
                and self._handles[0].is_sharded(self._handles[0].flat_param)
            )
        ):
            return state_dict

        offload_to_cpu = self._state_dict_config.offload_to_cpu
        cpu_device = torch.device("cpu")

        # Loop only the parameters saved in self._fsdp_wrapped_module to avoid
        # processing buffers.
        for fqn, param_name, module_name in self._param_fqns:
            fqn = f"{prefix}{fqn}"
            clean_key = fqn
            clean_prefix = clean_tensor_name(prefix)
            # Strip prefix out of key if needed as buffer names and param names
            # do not have prefix considered as they are not computed in `state_dict`
            # call.
            if clean_key.startswith(clean_prefix):
                clean_key = clean_key[len(clean_prefix):]

            # Clone non-ignored parameters before exiting the
            # `_summon_full_params()` context
            assert fqn in state_dict, (
                f"FSDP assumes {fqn} is in the state_dict but the state_dict "
                f"only has {state_dict.keys()}. prefix={prefix}, "
                f"module_name={module_name} param_name={param_name} rank={self.rank}."
            )
            if clean_key not in self._ignored_param_names and \
                    not getattr(state_dict[fqn], "_has_been_cloned", False):
                try:
                    state_dict[fqn] = state_dict[fqn].clone().detach()
                    state_dict[fqn]._has_been_cloned = True  # type: ignore[attr-defined]
                except BaseException as e:
                    warnings.warn(
                        f"Failed to clone() tensor with name {fqn} on rank {self.rank}. "
                        "This may mean that this state_dict entry could point to invalid memory "
                        "regions after returning from state_dict() call if this "
                        "parameter is managed by FSDP. Please check clone "
                        f"implementation of {fqn}. Error: {str(e)}"
                    )

        # Offload the buffer to CPU if needed -- we do not do this in
        # `_summon_full_params()` since without care, that would free
        # the original buffer's GPU memory and require reallocating
        # that memory later; this only affects the state dict's buffer
        # variable and leaves the original buffer's GPU memory intact
        if offload_to_cpu:
            for clean_key in self._buffer_names:
                # This is a hack to support activation checkpoint.
                clean_key = clean_key.replace(
                    f"{checkpoint_wrapper._CHECKPOINT_PREFIX}.", ""
                )
                fqn = f"{prefix}{clean_key}"
                if fqn not in state_dict:
                    # A buffer can be registered as non-persistent.
                    continue
                if state_dict[fqn].device != cpu_device:
                    state_dict[fqn] = state_dict[fqn].to(cpu_device)
        return state_dict

    def _local_post_state_dict_hook(
        self,
        state_dict: Dict[str, Any],
        prefix: str,
    ) -> Dict[str, Any]:
        """
        This hook create a ShardedTensor from the local flat_param and replace
        the state_dict[f"{prefix}{FLAT_PARAM}] with the ShardedTensor. No copy
        will happen. The underlying storage is the same.
        """
        _replace_by_prefix(state_dict, f"{prefix}{FSDP_WRAPPED_MODULE}.", prefix)
        if not self._fsdp_wrapped_module.has_params:
            return state_dict

        # state_dict[f"{prefix}{FLAT_PARAM}"] exists and has the same tensor
        # value as the flat_param but it is a pure Tensor because
        # nn.Module.state_dict() will detach the parameter. Therefore, we need
        # to get flat_param from the FlattenParamsWrapper to get the metadata.
        flat_param = getattr(self._fsdp_wrapped_module, FLAT_PARAM, None)
        assert flat_param is not None
        # Construct a ShardedTensor from the flat_param.
        full_numel = flat_param._unpadded_unsharded_size.numel()  # type: ignore[attr-defined]
        shard_offset = flat_param.numel() * self.rank
        valid_data_size = flat_param.numel() - flat_param._shard_numel_padded
        if valid_data_size > 0 and flat_param._shard_numel_padded > 0:
            flat_param = flat_param.narrow(0, 0, valid_data_size)
        local_shards = [
            Shard.from_tensor_and_offsets(flat_param, [shard_offset], self.rank)
        ]
        sharded_tensor = init_from_local_shards(
            local_shards, full_numel, process_group=self.process_group
        )  # type: ignore[assignment]
        if self._state_dict_config.offload_to_cpu:
            sharded_tensor = sharded_tensor.cpu()
        state_dict[f"{prefix}{FLAT_PARAM}"] = sharded_tensor
        return state_dict

    @torch.no_grad()
    def _sharded_post_state_dict_hook(
        self,
        state_dict: Dict[str, Any],
        prefix: str,
    ) -> Dict[str, Any]:
        """
        The hook replaces the unflattened, unsharded parameter in the state_dict
        with a unflattened, sharded parameter (a ShardedTensor).
        """
        _replace_by_prefix(state_dict, f"{prefix}{FSDP_WRAPPED_MODULE}.", prefix)
        if not self._fsdp_wrapped_module.has_params:
            return state_dict

        assert self.training_state != TrainingState_.SUMMON_FULL_PARAMS, (
            "Inside _sharded_post_state_dict_hook, the training_state must "
            "not be SUMMON_FULL_PARAMS."
        )
        with self._summon_full_params(recurse=False, writeback=False):
            for fqn, _, _ in self._param_fqns:
                # Create a ShardedTensor for the unflattened, non-sharded parameter.
                param = functools.reduce(getattr, fqn.split("."), self.module)
                sharded_tensor = _ext_chunk_tensor(
                    tensor=param,
                    rank=self.rank,
                    world_size=self.world_size,
                    num_devices_per_node=torch.cuda.device_count(),
                    pg=self.process_group
                )
                if self._state_dict_config.offload_to_cpu:
                    sharded_tensor = sharded_tensor.cpu()
                state_dict[f"{prefix}{fqn}"] = sharded_tensor
        # For `use_orig_params=True`, the `FlatParameter` is not registered, so
        # there is no entry in the state dict for it to pop.
        if not self._use_orig_params:
            state_dict.pop(f"{prefix}{FLAT_PARAM}")
        return state_dict

    @staticmethod
    def _post_state_dict_hook(
        module: nn.Module,
        state_dict: Dict[str, Any],
        prefix: str,
        *args: Any,
    ) -> Dict[str, Any]:
        """
        _post_state_dict_hook() is called after the state_dict() of this
        FSDP module is executed. ``self._state_dict_type`` is used to decide
        what postprocessing will be done.
        """
        self = cast(FullyShardedDataParallel, module)
        processed_state_dict = self._post_state_dict_hook_fn[self._state_dict_type](state_dict, prefix)
        # Restore buffers, which currently are in their full precision type,
        # back to their mixed precision type. This is because buffers are cast
        # during lazy_init() and stay at their mixed precision type before/after
        # forward/backward. As a result state_dict() should maintain this.
        if (
            self._is_root
            and self._mixed_precision_enabled_for_buffers()
        ):
            self._cast_buffers(recurse=True)
        return processed_state_dict

    def state_dict(self, *args, **kwargs):
        """
        This is the entry point of all three FSDP ``state_dict`` APIs: full,
        local, and sharded. For the full state dict
        (``StateDictType.FULL_STATE_DICT``), FSDP attempts to unshard the model
        on all ranks, which may result in an OOM error if the full model cannot
        fit on a single GPU. In that case, users may pass in a
        :class:`FullStateDictConfig` to only save the checkpoint on rank 0 and/
        or to offload it to CPU memory layer by layer, enabling much larger
        checkpoints. If the full model cannot fit in CPU memory, then users may
        instead take a local state dict (``StateDictType.LOCAL_STATE_DICT``)
        that only saves the local shard of the model. The sharded state dict
        (``StateDictType.SHARDED_STATE_DICT``) saves the model parameters as
        ``ShardedTensor`` s. The ``state_dict`` type can be configured using
        the :meth:`state_dict_type` context manager.

        Example::

            >>> # xdoctest: +SKIP("undefined variables")
            >>> import torch
            >>> from torch.distributed.fsdp import FullyShardedDataParallel as FSDP
            >>> from torch.distributed.fsdp import StateDictType
            >>> torch.cuda.set_device(device_id)
            >>> my_module = nn.Linear(...)
            >>> sharded_module = FSDP(my_module)
            >>> full_state_dict_config = FullStateDictConfig(offload_to_cpu=True, rank0_only=True)
            >>> with FSDP.state_dict_type(sharded_module, StateDictType.FULL_STATE_DICT, full_state_dict_config):
            >>>     full_dict = sharded_module.state_dict()
            >>> full_dict.keys()
            >>> odict_keys(['weight', 'bias'])
            >>> # using local state dict
            >>> with FSDP.state_dict_type(sharded_module, StateDictType.LOCAL_STATE_DICT):
            >>>     local_dict = sharded_module.state_dict()
            >>> local_dict.keys()
            >>> odict_keys(['flat_param', 'inner.flat_param'])

        .. warning:: This needs to be called on all ranks, since synchronization
            primitives may be used.
        """
        # TODO (rohan-varma): separate these out once a state_dict pre-hook
        # is available.
        if torch.cuda.is_available():
            torch.cuda.synchronize()
        self._lazy_init()
        self._clear_grads_if_needed()
        if self._state_dict_type == StateDictType.FULL_STATE_DICT:
            # Get config args
            full_state_dict_config = (
                self._state_dict_config if self._state_dict_config is not None
                else FullStateDictConfig()
            )
            rank0_only = full_state_dict_config.rank0_only
            offload_to_cpu = full_state_dict_config.offload_to_cpu
            summon_ctx = (
                self._summon_full_params(
                    recurse=False, writeback=False, offload_to_cpu=offload_to_cpu, rank0_only=rank0_only
                )
                if self.training_state != TrainingState_.SUMMON_FULL_PARAMS else
                contextlib.suppress()
            )
            with summon_ctx:
                # Since buffers are not sharded and stay casted, restore them to their
                # original user module specified types for checkpoint. We take care to
                # recast in post_state_dict_hook for consistency with the fact that
                # buffers stay casted after forward/backward. We must have the
                # call here instead of above because _summon_full_params itself
                # calls _lazy_init() which would cast the buffers.
                if (
                    self._is_root
                    and self._mixed_precision_enabled_for_buffers()
                ):
                    self._cast_buffers(
                        dtype=self._buffer_name_to_orig_dtype, recurse=False
                    )
                state_dict = super().state_dict(*args, **kwargs)

            # TODO: support offload to CPU in post state dict hook.
            if not rank0_only or self.rank == 0:
                return state_dict
            else:
                return {}

        elif (
            self._state_dict_type == StateDictType.LOCAL_STATE_DICT or
            self._state_dict_type == StateDictType.SHARDED_STATE_DICT
        ):
            if (
                self._fsdp_wrapped_module.flat_param is not None and
                not self._fsdp_wrapped_module.handle.uses_sharded_strategy
            ):
                raise RuntimeError(
                    "sharded_state_dict/local_state_dict can only be called "
                    "when parameters are flatten and sharded."
                )
            return super().state_dict(*args, **kwargs)
        else:
            raise ValueError(f"Unknown StateDictType {self._state_dict_type}.")

    def _local_state_dict(self, *args: Any, **kwargs: Any) -> Any:
        """
        Returns the local state of the module. Parameters are flattened and
        sharded, so the resulting state_dict can only be loaded after the module
        has been wrapped with FSDP.
        """
        with self.state_dict_type(self, StateDictType.LOCAL_STATE_DICT):
            return self.state_dict(*args, **kwargs)

    def _full_post_load_state_dict_hook(self, *args, **kwargs) -> None:
        # We should exit summon_full_params context.
        self._assert_state([TrainingState_.SUMMON_FULL_PARAMS])
        assert getattr(self, '_full_param_ctx', None) is not None
        self._full_param_ctx.__exit__(None, None, None)
        self._full_param_ctx = None

    def _sharded_state_dict(self, *args: Any, **kwargs: Any) -> Any:
        """
        Returns the sharded states of the module. Parameters are unflattened and
        sharded, so the resulting state_dict can be used with any parallelism
        (e.g., DPP, model parallelism, and single trainer) after a valid
        resharding.
        """
        with self.state_dict_type(StateDictType.SHARDED_STATE_DICT):
            return self.state_dict(self, *args, **kwargs)

    def _full_pre_load_state_dict_hook(
        self,
        state_dict: Dict[str, Any],
        prefix: str,
    ) -> None:
        # We do not expect to be calling pre-hooks twice without post-hook
        # call in between.
        assert getattr(self, '_full_param_ctx', None) is None
        # Note that it needs writeback=True to persist.
        self._full_param_ctx = self._summon_full_params(
            recurse=False, writeback=True
        )
        self._full_param_ctx.__enter__()
        _replace_by_prefix(state_dict, prefix, prefix + f"{FSDP_WRAPPED_MODULE}.")

    def _local_post_load_state_dict_hook(self, *args, **kwargs) -> None:
        pass

    def _local_pre_load_state_dict_hook(
        self,
        state_dict: Dict[str, Any],
        prefix: str,
    ) -> None:
        """
        This hook finds the local flat_param for this FSDP module from the
        state_dict. The flat_param should be a ShardedTensor. This hook converts
        the ShardedTensor to a tensor. No copy happen unless padding is required.
        """
        _replace_by_prefix(state_dict, prefix, f"{prefix}{FSDP_WRAPPED_MODULE}.")
        fqn = f"{prefix}{FSDP_WRAPPED_MODULE}.{FLAT_PARAM}"
        if fqn not in state_dict:
            assert getattr(self._fsdp_wrapped_module, FLAT_PARAM, None) is None, (
                "No flat parameter in state_dict but self._fsdp_wrapped_module.flat_param is not None"
            )
            return
        load_tensor = state_dict[fqn]
        assert isinstance(
            load_tensor, ShardedTensor
        ), "Tensors in local_state_dict should be ShardedTensor."

        # Convert the ShardedTensor to a Tensor.
        shards = load_tensor.local_shards()
        assert len(shards), "load_local_state_dict assume one shard per ShardedTensor."
        load_tensor = cast(torch.Tensor, shards[0].tensor)

        # Get the metada of the flat_param to decide whether to pad the loaded
        # tensor.
        flat_param = self._fsdp_wrapped_module.flat_param
        assert flat_param is not None
        if flat_param._shard_numel_padded not in (0, flat_param.numel()):
            assert load_tensor.numel() < flat_param.numel(), (
                f"Local shard size = {flat_param.numel()} and the tensor in "
                f"the state_dict is {load_tensor.numel()}."
            )
            load_tensor = F.pad(load_tensor, [0, flat_param._shard_numel_padded])
        state_dict[fqn] = load_tensor

    def _sharded_post_load_state_dict_hook(self, *args, **kwargs) -> None:
        if self._use_orig_params:
            self._register_orig_params()

    def _sharded_pre_load_state_dict_hook(
        self,
        state_dict: Dict[str, Any],
        prefix: str,
    ) -> None:
        """
        The hook combines the unflattened, sharded parameters (ShardedTensor) to
        a new FlatParameter and shards the new FlatParameter to the local chunk.
        """
        _replace_by_prefix(state_dict, prefix, prefix + f"{FSDP_WRAPPED_MODULE}.")
        if not self._fsdp_wrapped_module.has_params:
            return

        if not self._fsdp_wrapped_module.handle.uses_sharded_strategy:
            raise RuntimeError(
                "load_sharded_state_dict can only be called when parameters "
                "are flatten and sharded."
            )

        nonsharded_tensors = []
        # TODO: Reduce the communication by using only one _all_gather_base to
        # gather all the parameters in this layer. This can be achieved by
        # concatenated all the local shards and then append the padding.
        # https://github.com/pytorch/pytorch/issues/77461
        shared_fqns = [fqn for fqn, _, _ in self._shared_param_fqns]
        for fqn, _, _ in self._param_fqns:
            full_fqn = f"{prefix}{FSDP_WRAPPED_MODULE}.{fqn}"
            param = state_dict.pop(full_fqn)
            if fqn in shared_fqns:
                continue
            # All-gather the param (ShardedTensor)
            param, shards = _ext_pre_load_state_dict_transform(param)
            assert len(shards) < 2, (
                f"Expects 0 or 1 shard per rank but got {len(shards)} shards on rank {self.rank}"
            )
            param_numel = param.size().numel()
            dim_0_size = param.size()[0]
            chunk_size = (
                math.ceil(dim_0_size / self.world_size) * param_numel // dim_0_size
            )
            if len(shards) == 1:
                local_tensor = cast(torch.Tensor, shards[0].tensor).flatten()
                if not local_tensor.is_cuda:
                    local_tensor = local_tensor.cuda()
                num_padding = chunk_size - local_tensor.numel()
                if num_padding > 0:
                    local_tensor = F.pad(local_tensor, [0, num_padding])
            else:
                local_tensor = torch.zeros(chunk_size, dtype=param.dtype).cuda()
            tensor = torch.empty(
                chunk_size * self.world_size, dtype=local_tensor.dtype
            ).cuda()
            dist._all_gather_base(tensor, local_tensor, group=self.process_group)
            tensor = tensor.narrow(0, 0, param_numel).reshape(param.size())
            nonsharded_tensors.append(tensor)

        # Create a new flat_param from the loaded, non-sharded tensors.
        flat_param = self._fsdp_wrapped_module.flat_param
        loaded_flat_param = FlatParamHandle.flatten_params(nonsharded_tensors, requires_grad=False)

        # Get the chunk from the loaded flat_param for the local rank.
        loaded_flat_param, num_to_pad = FlatParamHandle._get_shard(
            loaded_flat_param, self.rank, self.world_size,
        )
        loaded_flat_param.to(flat_param.device)
        assert flat_param.numel() == loaded_flat_param.numel(), (
            f"The loaded local chunk has different numel({loaded_flat_param.numel()}) "
            f"from the local chunk {flat_param.numel()}."
        )
        assert flat_param._shard_numel_padded == num_to_pad, (
            f"The loaded local chunk has different padding({num_to_pad}) "
            f"from the local chunk {flat_param._shard_numel_padded}."
        )
        state_dict[f"{prefix}_fsdp_wrapped_module.flat_param"] = loaded_flat_param
        if self._use_orig_params:
            self._deregister_orig_params()

    @staticmethod
    def _pre_load_state_dict_hook(
        module: nn.Module,
        state_dict: Dict[str, Any],
        prefix: str,
        *args: Any,
    ) -> None:
        """
        ``_pre_state_dict_hook` is called before ``self._load_from_state_dict()``
        is called. ``self._state_dict_type`` is used to decide what preprocessing
        will be done.
        """
        # Code that is common for all state_dict impls
        self = cast(FullyShardedDataParallel, module)
        if torch.cuda.is_available():
            torch.cuda.synchronize()
        # Dispatch into state_dict specific implementation of pre-hook.
        self._pre_load_state_dict_hook_fn[self._state_dict_type](state_dict, prefix)

    @staticmethod
    def _post_load_state_dict_hook(module: nn.Module, *args: Any) -> None:
        # Code that is common for all state_dict impls
        self = cast(FullyShardedDataParallel, module)
        # Dispatch into state_dict type specific implementation of post-hook for
        # loading state_dict.
        self._post_load_state_dict_hook_fn[self._state_dict_type]()

    def load_state_dict(
        self,
        state_dict: Mapping[str, Any],
        *args,
        **kwargs,
    ) -> NamedTuple:
        """
        The entry point of all three FSDP ``load_state_dict`` APIs. By default,
        calling ``load_state_dict`` on an FSDP module will result in FSDP
        attempting to load a "full" state_dict, i.e. a state_dict consisting of
        full, unsharded, unflattened original module parameters. This requires
        FSDP to load the full parameter context on each rank which could result
        in GPU OOM. As a result, :func:`state_dict_type` API is available to
        configure between ``load_state_dict`` implementations. User can thus use
        ``with self.state_dict_type(self, StateDictType.LOCAL_STATE_DICT)`` context
        manager to load a local state dict checkpoint that will restore only
        local shards of the module. Currently, the only supported
        implementations are ``StateDictType.LOCAL_STATE_DICT`` and
        ``StateDictType.FULL_STATE_DICT`` (default). Please see :func:`state_dict`
        for documentation around creating an FSDP checkpoint.

        Example::

            >>> # xdoctest: +SKIP("undefined variables")
            >>> import torch
            >>> from torch.distributed.fsdp import FullyShardedDataParallel as FSDP
            >>> from torch.distributed.fsdp import StateDictType
            >>> torch.cuda.set_device(device_id)
            >>> my_module = nn.Linear(...)
            >>> sharded_module = FSDP(my_module)
            >>> checkpoint = torch.load(PATH)
            >>> full_state_dict = checkpoint['full_state_dict']
            >>> with FSDP.state_dict_type(sharded_module, StateDictType.FULL_STATE_DICT):
            >>>     sharded_module.load_state_dict(full_state_dict)
            >>> full_dict.keys()
            >>> odict_keys(['weight', 'bias'])
            >>> # using local state dict
            >>> local_state_dict = checkpoint['local_state_dict']
            >>> with FSDP.state_dict_type(sharded_module, StateDictType.LOCAL_STATE_DICT):
            >>>     sharded_module.load_state_dict(local_state_dict)
            >>> local_dict.keys()
            >>> odict_keys(['flat_param', 'inner.flat_param'])

        .. warning:: This needs to be called on all ranks, since synchronization
            primitives may be used.
        """
        return super().load_state_dict(state_dict, *args)

    def _load_local_state_dict(
        self,
        state_dict: Mapping[str, Any],
        *args,
    ) -> NamedTuple:
        """
        Load states from a flattened, sharded state dictionary.
        """
        with self.state_dict_type(self, StateDictType.LOCAL_STATE_DICT):
            return self.load_state_dict(state_dict, *args)

    def _load_sharded_state_dict(
        self,
        state_dict: Union[Dict[str, torch.Tensor], "OrderedDict[str, torch.Tensor]"],
        strict: bool = True,
    ) -> NamedTuple:
        """
        Load states from a unflattened, sharded state dictionary.
        """
        with self.state_dict_type(StateDictType.SHARDED_STATE_DICT):
            return self.load_state_dict(state_dict, strict)

    def forward(self, *args: Any, **kwargs: Any) -> Any:
        """
        Runs the forward pass for the wrapped module, inserting FSDP-specific
        pre- and post-forward sharding logic.
        """
        with torch.autograd.profiler.record_function("FullyShardedDataParallel.forward"):
            self._lazy_init()
            args, kwargs = self._fsdp_root_pre_forward(*args, **kwargs)
            unused = None
            unshard_fn = functools.partial(self._pre_forward_unshard, handles=self._handles)
            # Do not free the root's parameters in the post-forward for
            # `FULL_SHARD` with the intention that they are immediately used
            # for backward computation (though this may not be true)
            free_unsharded_flat_params = [
                not self._is_root
                and handle._config.sharding_strategy == HandleShardingStrategy.FULL_SHARD
                for handle in self._handles
            ]
            reshard_fn = functools.partial(
                self._reshard,
                self._handles,
                free_unsharded_flat_params,
            )
            self._pre_forward(self._handles, unshard_fn, unused, unused)
            for handle in self._handles:
                p_assert(
                    handle.flat_param.device == self.compute_device,
                    "Expected `FlatParameter` to be on the compute device "
                    f"{self.compute_device} but got {handle.flat_param.device}"
                )
            output = self._fsdp_wrapped_module(*args, **kwargs)
            return self._post_forward(self._handles, reshard_fn, unused, unused, output)

    def _pre_forward(
        self,
        handles: List[FlatParamHandle],
        unshard_fn: Optional[Callable],
        module: nn.Module,
        input: Any,
    ):
        """
        Runs the pre-forward logic. This includes an opportunity to unshard
        currently sharded parameters such as those for the current forward and
        registering post-backward hooks for these current parameters.

        Args:
            handles (List[FlatParamHandle]): Handles giving the parameters
                used in the current forward.
            unshard_fn (Optional[Callable]): A callable to unshard any
                currently sharded parameters or ``None`` to not do any
                unsharding.
            module (nn.Module): Unused; expected by the hook signature.
            input (Any): Unused; expected by the hook signature.
        """
        self.training_state = TrainingState_.FORWARD
        self._exec_order_data.record_pre_forward(handles, self.training)
        for handle in handles:
            handle._training_state = HandleTrainingState.FORWARD
        if unshard_fn is not None:
            unshard_fn()
        # Register post-backward hooks to reshard the parameters and
        # reduce-scatter their gradients. They must be re-registered every
        # forward pass in case the `grad_fn` is mutated.
        self._register_post_backward_hooks(handles)

    def _pre_forward_unshard(
        self,
        handles: List[FlatParamHandle],
    ) -> None:
        """Unshards parameters in the pre-forward."""
        if handles:
            self._unshard(handles)
            handles_key = tuple(handles)
            self._needs_pre_forward_unshard[handles_key] = False
            torch.cuda.current_stream().wait_stream(self._streams["all_gather"])
            self._prefetch_handles(handles_key)

    def _post_forward(
        self,
        handles: List[FlatParamHandle],
        reshard_fn: Optional[Callable],
        module: nn.Module,
        input: Any,
        output: Any,
    ) -> Any:
        """
        Runs the post-forward logic. This includes an opportunity to reshard
        currently unsharded parameters such as those used in the current
        forward and registering pre-backward hooks on the forward outputs.

        Args:
            handles (List[FlatParamHandle]): Handles giving the parameters
                used in the current forward.
            reshard_fn (Optional[Callable]): A callable to reshard any
                currently unsharded parameters (e.g. from the current forward)
                or ``None`` to not do any resharding.
            module (nn.Module): Unused; expected by the hook signature.
            input (Any): Unused; exepcted by the hook signature.
            output (Any): Forward pass output; pre-backward hooks are
                registered on the tensors that require gradients in this
                output.

        Postcondition: Each ``FlatParameter`` 's data points to the sharded
        flattened parameter.
        """
        self._exec_order_data.record_post_forward(handles)
        if reshard_fn is not None:
            reshard_fn()
        # Register pre-backward hooks to unshard the flattened parameters
        # for the gradient computation (if needed)
        output = self._register_pre_backward_hooks(output, handles)
        self.training_state = TrainingState_.IDLE
        for handle in handles:
            handle._training_state = HandleTrainingState.IDLE
        return output

    def _cast_forward_inputs(self, *args, **kwargs):
        """Moves the forward inputs to the compute device and casts them to the
        appropriate dtype if needed."""
        # TODO: Do not use the side stream for tensor copies for now;
        # investigate the perf with/without it
        # TODO: For mixed precision, move the inputs to the compute device and
        # cast to reduced-precision in a single `to()` call
        args, kwargs = _to_kwargs(args, kwargs, self.compute_device.index, False)
        args = args[0]
        kwargs = kwargs[0]
        if self._mixed_precision_enabled_for_params():
            input_dtype = self.mixed_precision.param_dtype
            args, kwargs = self._cast_fp_inputs_to_dtype(
                input_dtype, *args, **kwargs,
            )
        return args, kwargs

    def _fsdp_root_pre_forward(self, *args, **kwargs):
        """
        Runs pre-forward logic specific to the root FSDP instance, which should
        run before any individual module's pre-forward. This includes
        synchronizing with the previous iteration and casting the forward
        inputs appropriately. If this is called on a non-root FSDP instance,
        then the forward inputs are returned directly.
        """
        p_assert(self._is_root is not None, "Expects a root FSDP to have been set")
        if not self._is_root:
            return args, kwargs
        if self.forward_prefetch:
            for fsdp_module in self.fsdp_modules(self):
                handles_key = tuple(fsdp_module._handles)
                if handles_key:
                    self._needs_pre_forward_unshard[handles_key] = True
        self._wait_for_previous_optim_step()
        self._clear_grads_if_needed()
        args, kwargs = self._cast_forward_inputs(*args, **kwargs)
        return args, kwargs

    def _clear_grads_if_needed(self):
        """
        Iterates over all handles to clear original parameter gradients if
        needed. See :meth:`FlatParamHandle._clear_grads_if_needed` for details.
        Since this method's CPU overhead is minimal, we may call throughout
        FSDP methods, which may serve as callsites to free the gradient memory
        earlier.
        """
        if not self._use_orig_params or not self._is_root:
            return
        for fsdp_module in self.fsdp_modules(self):
            for handle in fsdp_module._handles:
                handle._clear_grads_if_needed()

    @staticmethod
    @contextlib.contextmanager
    def summon_full_params(
        module,
        recurse: bool = True,
        writeback: bool = True,
        rank0_only: bool = False,
        offload_to_cpu: bool = False,
        with_grads: bool = False,
    ) -> Generator:
        r""" A context manager to expose full params for FSDP instances.
        Can be useful *after* forward/backward for a model to get
        the params for additional processing or checking. It can take a non-FSDP
        module and will summon full params for all contained FSDP modules as
        well as their children, depending on the ``recurse`` argument.

        .. note:: This can be used on inner FSDPs.
        .. note:: This can *not* be used within a forward or backward pass. Nor
            can forward and backward be started from within this context.
        .. note:: Parameters will revert to their local shards after the context
            manager exits, storage behavior is the same as forward.
        .. note:: The full parameters can be modified, but only the portion
            corresponding to the local param shard will persist after the
            context manager exits (unless ``writeback=False``, in which case
            changes will be discarded). In the case where FSDP does not shard
            the parameters, currently only when ``world_size == 1``, or ``NO_SHARD``
            config, the modification is persisted regardless of ``writeback``.
        .. note:: This method works on modules which are not FSDP themselves but
            may contain multiple independent FSDP units. In that case, the given
            arguments will apply to all contained FSDP units.

        .. warning:: Note that ``rank0_only=True`` in conjunction with
            ``writeback=True`` is not currently supported and will raise an
            error. This is because model parameter shapes would be different
            across ranks within the context, and writing to them can lead to
            inconsistency across ranks when the context is exited.

        .. warning:: Note that ``offload_to_cpu`` and ``rank0_only=False`` will
            result in full parameters being redundantly copied to CPU memory for
            GPUs that reside on the same machine, which may incur the risk of
            CPU OOM. It is recommended to use ``offload_to_cpu`` with
            ``rank0_only=True``.

        Args:
            recurse (bool, Optional): recursively summon all params for nested
                FSDP instances (default: True).
            writeback (bool, Optional): if ``False``, modifications to params are
                discarded after the context manager exits;
                disabling this can be slightly more efficient (default: True)
            rank0_only (bool, Optional): if ``True``, full parameters are
                materialized on only global rank 0. This means that within the
                context, only rank 0 will have full parameters and the other
                ranks will have sharded parameters. Note that setting
                ``rank0_only=True`` with ``writeback=True`` is not supported,
                as model parameter shapes will be different across ranks
                within the context, and writing to them can lead to
                inconsistency across ranks when the context is exited.
            offload_to_cpu (bool, Optional): If ``True``, full parameters are
                offloaded to CPU. Note that this offloading currently only
                occurs if the parameter is sharded (which is only not the case
                for world_size = 1 or ``NO_SHARD`` config). It is recommended
                to use ``offload_to_cpu`` with ``rank0_only=True`` to avoid
                redundant copies of model parameters being offloaded to the same CPU memory.
            with_grads (bool, Optional): If ``True``, gradients are also
                unsharded with the parameters. Currently, this is only
                supported when passing ``use_orig_params=True`` to the FSDP
                constructor and ``offload_to_cpu=False`` to this method.
                (Default: ``False``)
        """
        # Note that we specify root_only as FSDP roots will handle summoning
        # child FSDP instances based on recurse argument.
        root_fsdp_modules = FullyShardedDataParallel.fsdp_modules(
            module, root_only=True
        )
        # Summon all params for all FSDP instances
        with contextlib.ExitStack() as stack:
            for module in root_fsdp_modules:
                stack.enter_context(
                    module._summon_full_params(
                        recurse=recurse,
                        writeback=writeback,
                        rank0_only=rank0_only,
                        offload_to_cpu=offload_to_cpu,
                        with_grads=with_grads,
                    )
                )
            # Yield to the caller, with full params in all FSDP instances.
            yield
        # Exiting from the ExitStack will reshard all params.
        return

    @contextlib.contextmanager
    def _summon_full_params(
        self,
        recurse: bool = True,
        writeback: bool = True,
        rank0_only: bool = False,
        offload_to_cpu: bool = False,
        with_grads: bool = False,
    ):
        if with_grads and (offload_to_cpu or not self._use_orig_params):
            raise NotImplementedError(
                f"with_grads={with_grads} "
                f"use_orig_params={self._use_orig_params} "
                f"offload_to_cpu={offload_to_cpu} "
                f"is not supported yet"
            )
        if writeback and rank0_only:
            raise ValueError(
                "writeback=True and rank0_only=True is not supported, as model "
                "parameter shapes will be different across ranks, and writing "
                "to them can lead to inconsistencies across ranks when the "
                "context is exited."
            )
        if offload_to_cpu and not rank0_only:
            warnings.warn(
                "offload_to_cpu and rank0_only=False will result in "
                "full parameters being redundantly copied to CPU memory for "
                "GPUs that reside on the same machine, which may incur the risk of "
                "CPU OOM. It is recommended to use ``offload_to_cpu`` with "
                "rank0_only=True."
            )

        if recurse:
            with contextlib.ExitStack() as stack:
                for module in self.fsdp_modules(self):
                    stack.enter_context(
                        module._summon_full_params(
                            recurse=False,
                            writeback=writeback,
                            rank0_only=rank0_only,
                            offload_to_cpu=offload_to_cpu,
                            with_grads=with_grads,
                        )
                    )
                yield
            return

        torch.cuda.synchronize()
        self._lazy_init()
        self._assert_state([TrainingState_.IDLE])
        for handle in self._handles:
            assert handle._training_state == HandleTrainingState.IDLE
        self.training_state = TrainingState_.SUMMON_FULL_PARAMS
        for handle in self._handles:
            handle._training_state = HandleTrainingState.SUMMON_FULL_PARAMS

        self._clear_grads_if_needed()
        free_unsharded_flat_params = [handle.needs_unshard() for handle in self._handles]
        self._unshard(self._handles)
        torch.cuda.current_stream().wait_stream(self._streams["all_gather"])
        if with_grads:
            self._unshard_grads(self._handles)

        if rank0_only and self.rank != 0:
            # Free the unsharded flattened parameter early
            self._reshard(self._handles, free_unsharded_flat_params)
            if with_grads:
                self._reshard_grads(self._handles)
            try:
                yield
            finally:
                self.training_state = TrainingState_.IDLE
                for handle in self._handles:
                    handle._training_state = HandleTrainingState.IDLE
        else:
            # Unflatten the unsharded flattened parameters
            with contextlib.ExitStack() as stack:
                # Invariant: rank == 0 or !rank0_only
                for handle in self._handles:
                    if offload_to_cpu and handle.uses_sharded_strategy:
                        stack.enter_context(handle.to_cpu())
                        # TODO (awgu): Since PyTorch enforces that a parameter
                        # and its gradients need to match metadata (e.g.
                        # device), we must move gradients to CPU *after* we
                        # move parameters.
                # TODO (awgu): This FPW call assumes 1 `FlatParameter`
                if not self._use_orig_params:
                    stack.enter_context(self._fsdp_wrapped_module.unflatten_as_params())
                try:
                    yield
                finally:
                    stack.close()
                    if writeback:
                        self._writeback_to_local_shard(self._handles, with_grads)
                    self._reshard(self._handles, free_unsharded_flat_params)
                    if with_grads:
                        self._reshard_grads(self._handles)
                    self.training_state = TrainingState_.IDLE
                    for handle in self._handles:
                        handle._training_state = HandleTrainingState.IDLE

    @torch.no_grad()
    def _writeback_to_local_shard(
        self,
        handles: List[FlatParamHandle],
        writeback_grad: bool,
    ):
        """
        For each handle, writes back the this rank's shard of the unsharded
        flattened parameter to the sharded flattened parameter. If
        ``writeback_grad=True``, then writes back to the sharded gradient as
        well.

        Precondition: Each handle's ``FlatParameter`` 's data points to the
        padded unsharded flattened parameter.
        """
        for handle in handles:
            # For `NO_SHARD`, `_local_shard` is the unsharded flattened
            # parameter and `grad` is the unsharded gradient, so there is no
            # need to writeback for either
            if not handle.uses_sharded_strategy:
                continue
            assert (
                handle.flat_param.ndim == 1
            ), f"Expects `flat_param` to be flattened but got {handle.flat_param.shape}"

            # Get the unpadded shard instead of the padded shard to persist
            # user changes to the padding (though FSDP does not explicitly
            # support this)
            param_shard, _ = FlatParamHandle._get_unpadded_shard(
                handle.flat_param,
                handle.rank,
                handle.world_size,
            )
            handle.flat_param._local_shard[:param_shard.numel()].copy_(param_shard)
            if writeback_grad:
                existing_grad = handle.sharded_grad
                if existing_grad is not None:
                    grad_shard, _ = FlatParamHandle._get_unpadded_shard(
                        handle.flat_param.grad,
                        handle.rank,
                        handle.world_size,
                    )
                    existing_grad[:grad_shard.numel()].copy_(grad_shard)

    @contextlib.contextmanager
    def _deregister_orig_params_ctx(self):
        """
        This deregisters the original parameters and exposes the
        :class:`FlatParameter` s. If a :class:`FlatParameter` is sharded, then
        this refreshes the sharded views before exiting. This method shouuld
        only be called when using the original parameters.
        """
        p_assert(
            self._use_orig_params,
            "`_deregister_orig_params_ctx()` should only be called when "
            "`_use_orig_params=True`",
        )
        for fsdp_module in self.fsdp_modules(self):
            fsdp_module._deregister_orig_params()
        try:
            yield
        finally:
            for fsdp_module in self.fsdp_modules(self):
                fsdp_module._register_orig_params()

    def _deregister_orig_params(self):
        """
        Deregisters the original parameters; registers the ``FlatParameter``.
        """
        p_assert(
            len(self._handles) <= 1,
            "Expects <=1 handle per FSDP instance; needs to be refactored "
            "for >1 handle (e.g. non-recursive wrapping)"
        )
        if not self._handles:
            return
        handle = self._handles[0]
        p_assert(
            handle._use_orig_params,
            f"Inconsistent `_use_orig_params` -- FSDP: {self._use_orig_params} "
            f"handle: {handle._use_orig_params}"
        )
        handle._deregister_orig_params()
        self._fsdp_wrapped_module._register_flat_param()

    def _register_orig_params(self):
        """
        Deregisters the ``FlatParameter``; registers the original parameters.
        """
        if not self._handles:
            return
        handle = self._handles[0]
        self._fsdp_wrapped_module._deregister_flat_param()
        if handle.is_sharded(handle.flat_param):
            handle._use_sharded_views()
            handle._use_sharded_grad_views()
        else:
            handle._use_unsharded_views(as_params=True)

    def _apply(self, *args, **kwargs):
        """
        When using the original parameters, this deregisters the original
        parameters and exposes the :class:`FlatParameter` s before calling
        ``_apply()``.
        """
        # When using the original parameters: Since (1) the `FlatParameter`s
        # own the storage and (2) `_apply()` is the subroutine underlying the
        # most common storage-changing ops like `to()` and `cuda()`, we
        # override `_apply()` to have the storage change directly performed on
        # the `FlatParameter`s instead of applying to the original parameters
        # and then writing back to the `FlatParameter`s.
        with (
            self._deregister_orig_params_ctx()
            if self._use_orig_params
            else contextlib.suppress()
        ):
            return super()._apply(*args, **kwargs)

    def named_buffers(
        self,
        *args,
        **kwargs,
    ) -> Iterator[Tuple[str, torch.Tensor]]:
        """
        Overrides :meth:`named_buffers()` to intercept buffer names and
        remove all occurrences of the FSDP-specific flattened buffer prefix
        when inside the :meth:`summon_full_params` context manager.
        """
        should_clean_name = (
            self.training_state == TrainingState_.SUMMON_FULL_PARAMS
            or self._use_orig_params
        )
        for buffer_name, buffer in super().named_buffers(*args, **kwargs):
            if should_clean_name:
                # Remove any instances of the FSDP-specific prefix; there can
                # be multiple in the case of nested FSDP modules
                buffer_name = buffer_name.replace(FSDP_PREFIX, "")
            yield (buffer_name, buffer)

    def named_parameters(
        self,
        *args,
        **kwargs,
    ) -> Iterator[Tuple[str, torch.nn.Parameter]]:
        """
        Overrides :meth:`named_parameters()` to intercept parameter names and
        remove all occurrences of the FSDP-specific flattened parameter prefix
        when inside the :meth:`summon_full_params` context manager.
        """
        should_clean_name = (
            self.training_state == TrainingState_.SUMMON_FULL_PARAMS
            or self._use_orig_params
        )
        for param_name, param in super().named_parameters(*args, **kwargs):
            if should_clean_name:
                # Remove any instances of the FSDP-specific prefix; there can
                # be multiple in the case of nested FSDP modules
                param_name = param_name.replace(FSDP_PREFIX, "")
            yield (param_name, param)

    def _register_pre_backward_hooks(
        self,
        outputs: Any,
        handles: List[FlatParamHandle],
    ) -> Any:
        """
        Registers pre-backward hooks on the tensors that require gradients in
        the forward pass outputs ``outputs``, which were computed using the
        ``FlatParameter`` s of ``handles``.

        Returns:
            Forward pass outputs with pre-backward hooks registered to tensors
            that require gradients.
        """
        # If there is no gradient computation, then there is no need for
        # pre-backward logic
        if not torch.is_grad_enabled():
            return outputs

        if self._is_root:
            self._post_backward_callback_queued = False  # only defined on the root

        handles_key = tuple(handles)
        if handles_key:
            # Since these handles' `FlatParameter`s participated in a forward,
            # we conservatively assume that they will be used in the backward
            self._needs_pre_backward_unshard[handles_key] = False
            self._ran_pre_backward_hook[handles_key] = False

        def _pre_backward_hook(_handles: List[FlatParamHandle], *unused: Any) -> None:
            """Prepares ``_handles`` 's ``FlatParameter`` s for gradient
            computation."""
            _handles_key = tuple(_handles)  # avoid shadowing `handles_key`
            # Only run the pre-backward hook once per group of handles involved
            # in the same module forward computation
            if _handles_key and self._ran_pre_backward_hook.get(_handles_key, False):
                return

            with torch.autograd.profiler.record_function(
                "FullyShardedDataParallel._pre_backward_hook"
            ):
                # Queue the post-backward callback once for the root FSDP
                # instance to attach it to the outermost backward graph task so
                # that it is called after all backward calls complete
                if self._is_root and not self._post_backward_callback_queued:
                    self._queue_wait_for_post_backward()
                    self._clear_grads_if_needed()
                elif _handles_key:
                    self._assert_state([TrainingState_.IDLE])
                self.training_state = TrainingState_.BACKWARD_PRE
                # Queueing the post-backward callback is the only logic that is
                # not per-handle in the pre-backward hook, so we can return
                # early here if there are no handles.
                if not _handles_key:
                    return
                for handle in _handles:
                    handle._training_state = HandleTrainingState.BACKWARD_PRE

                # If the handles have been prefetched, this `_unshard()` simply
                # switches to using the unsharded parameter
                self._unshard(_handles)
                torch.cuda.current_stream().wait_stream(self._streams["all_gather"])

                # Set this to `False` to ensure that a mistargeted prefetch
                # does not actually unshard these handles
                self._needs_pre_backward_unshard[_handles_key] = False
                self._prefetch_handles(_handles_key)
                for handle in _handles:
                    handle.prepare_gradient_for_backward()
                self._ran_pre_backward_hook[_handles_key] = True

        def _register_hook(t: torch.Tensor) -> torch.Tensor:
            if t.requires_grad:
                t.register_hook(functools.partial(_pre_backward_hook, handles))
                self._needs_pre_backward_unshard[handles_key] = True
            return t

        return _apply_to_tensors(_register_hook, outputs)

    def _register_post_backward_hooks(
        self,
        handles: List[FlatParamHandle],
    ) -> None:
        """
        Registers post-backward hooks on the ``FlatParameter`` s'
        ``AccumulateGrad`` objects to reshard and to reduce-scatter gradients.

        The ``AccumulateGrad`` object represents the last function that
        finalizes the ``FlatParameter`` 's gradient, so it only runs after its
        entire gradient computation has finished.

        We register the post-backward hook only once in the *first* forward
        that a ``FlatParameter`` participates in. This relies on the
        ``AccumulateGrad`` object being preserved through multiple forwards.
        """
        # If there is no gradient computation, then there is no need for
        # post-backward logic
        if not torch.is_grad_enabled():
            return
        for handle in handles:
            flat_param = handle.flat_param
            already_registered = hasattr(flat_param, "_post_backward_hook_state")
            if already_registered or not flat_param.requires_grad:
                continue
            # Get the `AccumulateGrad` object
            temp_flat_param = flat_param.expand_as(flat_param)
            p_assert(
                temp_flat_param.grad_fn is not None,
                "The `grad_fn` is needed to access the `AccumulateGrad` and "
                "register the post-backward hook"
            )
            acc_grad = temp_flat_param.grad_fn.next_functions[0][0]
            hook_handle = acc_grad.register_hook(
                functools.partial(self._post_backward_hook, handle)
            )
            flat_param._post_backward_hook_state = (acc_grad, hook_handle)  # type: ignore[attr-defined]

    @torch.no_grad()
    def _post_backward_hook(
        self,
        handle: FlatParamHandle,
        *unused: Any,
    ) -> None:
        """
        Reduce-scatters the gradient of ``handle`` 's ``FlatParameter``.

        Precondition: The ``FlatParameter`` 's ``.grad`` attribute contains the
        unsharded gradient for the local batch.

        Postcondition:
        - If using ``NO_SHARD``, then the ``.grad`` attribute is the reduced
        unsharded gradient.
        - Otherwise, the ``_saved_grad_shard`` attribute is the reduced sharded
        gradient (accumulating with any existing gradient).
        """
        param = handle.flat_param
        param._post_backward_called = True
        with torch.autograd.profiler.record_function(
            "FullyShardedDataParallel._post_backward_hook"
        ):
            # First hook callback will see PRE state. If we have multiple params,
            # then subsequent hook callbacks will see POST state.
            self._assert_state([TrainingState_.BACKWARD_PRE, TrainingState_.BACKWARD_POST])
            self.training_state = TrainingState_.BACKWARD_POST
            handle._training_state = HandleTrainingState.BACKWARD_POST

            if self._use_param_exec_order_policy() and self._param_exec_order_prep_stage:
                # In self._fsdp_params_exec_order, the parameters are ordered based on
                # the execution order in the backward pass in the first iteration.
                self._fsdp_params_exec_order.append(param)

            if param.grad is None:
                return
            if param.grad.requires_grad:
                raise RuntimeError(
                    "FSDP only works with gradients that don't require gradients"
                )

            free_unsharded_flat_param = self._should_free_unsharded_flat_param(handle)
            self._reshard([handle], [free_unsharded_flat_param])

            # TODO (awgu): Post-backward prefetching does not support the
            # multiple handles per module case (which was why we keyed by
            # *tuple*). The post-backward hook runs per handle, not per group
            # of handles. To generalize this, we may need a 2-level mapping,
            # where we map each individual handle to its groups of handles and
            # then from the groups of handles to their indices in the order.
            handles_key = (handle,)
            self._prefetch_handles(handles_key)

            if not self._sync_gradients:
                return

            # Wait for all ops in the current stream (e.g. gradient
            # computation) to finish before reduce-scattering the gradient
            self._streams["post_backward"].wait_stream(torch.cuda.current_stream())

            with torch.cuda.stream(self._streams["post_backward"]):
                orig_grad_data = param.grad.data
                if (
                    self._mixed_precision_enabled_for_reduce()
                    and not self._low_precision_hook_enabled()
                ):
                    # Cast gradient to precision in which it should be communicated.
                    # If a low precision hook is registered and reduce_dtype is specified
                    # in `MixedPrecision`, communication hook will take care of
                    # casting to lower precision and back.
                    # TODO: Make this a communication hook when communication hooks
                    # are implemented for FSDP. Note that this is a noop if the
                    # reduce_dtype matches the param dtype.
                    param.grad.data = param.grad.data.to(self.mixed_precision.reduce_dtype)

                if self._exec_order_data.is_first_iter:
                    # For all sharding strategies communication is performed through `_communication_hook`:
                    # default comm hooks are: `reduce_scatter` for sharded strategies and
                    # `all_reduce` for non-sharded strategies. This checks asserts that `_communication_hook`
                    # and `_communication_hook_state`, required for communication not `None`.`
                    p_assert(
                        self._communication_hook is not None,
                        "Communication hook should not be None"
                    )
                    p_assert(
                        self._communication_hook_state is not None,
                        "Communication hook state should not be None"
                    )
                grad = param.grad.data
                if handle.uses_sharded_strategy:
                    # We clear `param.grad` to permit repeated gradient
                    # computations when this FSDP module is called multiple times.
                    # This is to avoid a race among multiple re-entrant backward
                    # passes. For example, the second backward pass computation
                    # precedes ahead of the first backward pass reduction, which is
                    # possible since the reduction is in a different stream and is
                    # async. Then, the first backward pass may be incorrectly
                    # reducing the second backward pass's `param.grad`.
                    # The reduced gradients are accumulated in
                    # `param._saved_grad_shard`, and the gradient reductions can
                    # happen in arbitrary order, though we tolerate this due to the
                    # (approximate) commutativity of floating-point addition.
                    param.grad = None
                    grad_flatten = torch.flatten(grad)
                    chunks = list(grad_flatten.chunk(self.world_size))
                    num_pad = self.world_size * chunks[0].numel() - grad.numel()
                    input_flattened = F.pad(grad_flatten, [0, num_pad])
                    output = torch.zeros_like(chunks[0])
                    self._communication_hook(self._communication_hook_state, input_flattened, output)

                    self._cast_grad_to_param_dtype(output, param)

                    # To support gradient accumulation outside `no_sync()`, we save
                    # the gradient data to `param._saved_grad_shard` before the
                    # backward pass, accumulate gradients into it here, and set
                    # `param.grad` with the accumulated value at the end of the
                    # backward pass in preparation for the optimizer step.
                    accumulate_grad = hasattr(param, "_saved_grad_shard")
                    if accumulate_grad:
                        p_assert(
                            param._saved_grad_shard.shape == output.shape,  # type: ignore[attr-defined]
                            "Shape mismatch when accumulating gradients: "  # type: ignore[attr-defined]
                            f"existing grad shape={param._saved_grad_shard.shape} "
                            f"new grad shape={output.shape}"  # type: ignore[attr-defined]
                        )
                        p_assert(
                            param._saved_grad_shard.device == output.device,  # type: ignore[attr-defined]
                            "Device mismatch when accumulating gradients: "  # type: ignore[attr-defined]
                            f"existing grad device={param._saved_grad_shard.device} "
                            f"new grad device={output.device}"  # type: ignore[attr-defined]
                        )
                        param._saved_grad_shard += output  # type: ignore[attr-defined]
                    else:
                        param._saved_grad_shard = output  # type: ignore[attr-defined]
                    grad = param._saved_grad_shard  # type: ignore[attr-defined]
                else:
                    if self.sharding_strategy == ShardingStrategy.NO_SHARD:
                        self._communication_hook(self._communication_hook_state, param.grad)

                    # For NO_SHARD keeping grads in the reduced precision, we
                    # can simply omit the cast as needed, we can't do this for
                    # other sharding strategies because grad field is assigned
                    # in _finalize_params. TODO (rvarm1) this divergence in
                    # logic is not ideal.
                    if not self._mixed_precision_keep_low_precision_grads():
                        self._cast_grad_to_param_dtype(param.grad, param)

                # Regardless of sharding or not, offload the grad to CPU if we are
                # offloading params. This is so param and grad reside on same device
                # which is needed for the optimizer step.
                if handle._config.offload_params:
                    # We specify non_blocking=True
                    # and ensure the appropriate synchronization is done by waiting
                    # streams in _wait_for_post_backward.
                    param._cpu_grad.copy_(  # type: ignore[attr-defined]
                        grad.detach(), non_blocking=True
                    )
                    # Don't let this memory get reused until after the transfer.
                    grad.data.record_stream(torch.cuda.current_stream())

                # After _post_backward_hook returns, orig_grad_data will eventually
                # go out of scope, at which point it could otherwise be freed for
                # further reuse by the main stream while the div/reduce_scatter/copy
                # are underway in the post_backward stream. See:
                # github.com/NVIDIA/apex/blob/master/apex/parallel/distributed.py
                orig_grad_data.record_stream(self._streams["post_backward"])

                if handle._use_orig_params:
                    handle._use_sharded_grad_views()

    def _cast_grad_to_param_dtype(
        self,
        grad: torch.Tensor,
        param: FlatParameter,
    ):
        """
        Casts gradient ``grad`` back to the full parameter dtype so that the
        optimizer step runs with that dtype. This performs an actual cast if
        1. parameters were in reduced precision during the forward since then
        gradients would be in that reduced precision, or
        2. parameters were not in reduced precision but gradients were in
        reduced precision for communication.
        However, if a low precision communication hook is registered, then this
        dtype cast happens in the hook instead.
        """
        self._assert_state(TrainingState_.BACKWARD_POST)
        if (
            not self._low_precision_hook_enabled()
            and (
                self._mixed_precision_enabled_for_params()
                or self._mixed_precision_enabled_for_reduce()
            )
        ):
            low_prec_grad_data = grad.data
            grad.data = grad.data.to(dtype=param.dtype)
            # Do not let the low precision gradient memory get reused until
            # the cast to full parameter precision completes
            low_prec_grad_data.record_stream(torch.cuda.current_stream())

    def _should_free_unsharded_flat_param(self, handle: FlatParamHandle):
        return (
            (self._sync_gradients and handle.uses_sharded_strategy)
            or handle._config.sharding_strategy == HandleShardingStrategy.FULL_SHARD
        )

    def _queue_wait_for_post_backward(self) -> None:
        """
        Queues a post-backward callback from the root FSDP instance, which
        should happen at the beginning of its pre-backward.
        """
        p_assert(
            self._is_root,
            "`_queue_wait_for_post_backward()` should be called on the root FSDP instance"
        )
        if self._post_backward_callback_queued:
            return
        self._assert_state([TrainingState_.IDLE])
        self._post_backward_callback_queued = True
        Variable._execution_engine.queue_callback(self._wait_for_post_backward)

    @torch.no_grad()
    def _wait_for_post_backward(self) -> None:
        """Wait for post-backward to finish. Only called on root instance."""
        assert self._is_root, "_wait_for_post_backward can only be called on root."
        # Root's training state might be backward_pre or backward_post depending on
        # if root parameter's post backward hook was called. The post-backward hook
        # may not have been called if gradient was not computed for this param/FSDP
        # module.

        if self._sync_gradients:
            torch.cuda.current_stream().wait_stream(self._streams["post_backward"])
            if self.cpu_offload.offload_params:
                # We need to wait for the non-blocking GPU ->
                # CPU grad transfers to finish. We need to do this for GPU -> CPU
                # copies because when grad is on CPU, it won't wait for any CUDA
                # stream to finish GPU -> CPU copies unless we explicitly block the
                # host-side with synchronize().
                torch.cuda.current_stream().synchronize()
        self._exec_order_data.next_iter()

        # A backward pass is done, clean up below.
        def _catch_all_reshard(fsdp_module: FullyShardedDataParallel) -> None:
            """
            Reshards full parameters that may have not been resharded in
            post_backward_hook. This can happen when an FSDP module's output
            is used in forward so its pre-backward fires unsharding the param,
            but post-backward does not fire since the output was not ultimately
            used in loss computation so FSDP parameter did not get a gradient.
            """
            # Note that we wrap resharding logic in a try-catch as a defensive
            # approach, as if an error is thrown, we are in the backwards pass,
            # and autograd would not print out much useful info about the actual
            # error hit.
            try:
                free_unsharded_flat_params: List[bool] = []
                handles_to_reshard: List[FlatParamHandle] = []
                for handle in fsdp_module._handles:
                    # TODO: This already-resharded check is brittle:
                    # https://github.com/pytorch/pytorch/issues/83956
                    already_resharded = (
                        handle.flat_param.data_ptr() == handle.flat_param._local_shard.data_ptr()
                    )
                    if already_resharded:
                        continue
                    free_unsharded_flat_params.append(self._should_free_unsharded_flat_param(handle))
                    handles_to_reshard.append(handle)
                self._reshard(handles_to_reshard, free_unsharded_flat_params)
            except Exception as e:
                p_assert(
                    False,
                    f"Got exception while resharding module {fsdp_module}: {str(e)}",
                    raise_assertion_error=False
                )
                raise e

        def _finalize_params(fsdp_module: FullyShardedDataParallel) -> None:
            """Helper used below on all fsdp modules."""
            for handle in fsdp_module._handles:
                p = handle.flat_param
                if p.requires_grad:
                    if hasattr(p, "_post_backward_hook_state"):
                        p_assert(
                            len(p._post_backward_hook_state) == 2,  # type: ignore[attr-defined]
                            "p._post_backward_hook_state fields are not valid."
                        )
                        p._post_backward_hook_state[1].remove()  # type: ignore[attr-defined]
                        delattr(p, "_post_backward_hook_state")
                    if not self._sync_gradients:
                        # Preserve the gradient accumulation state if not
                        # synchronizing gradients: `p.grad` remains the
                        # unsharded gradient accumulated from prior `no_sync()`
                        # iterations, and `p._saved_grad_shard` remains the
                        # sharded gradient from the last synchronized iteration
                        continue
                    handle.prepare_gradient_for_optim()
                    p_assert(
                        hasattr(p, '_post_backward_called'),
                        "Expected flag _post_backward_called to be set on param."
                    )
                    # Reset _post_backward_called in preparation for the next iteration.
                    p._post_backward_called = False

        # Update root and nested FSDP's hooks and flags.
        for m in self.fsdp_modules(self):  # includes self
            _catch_all_reshard(m)
            _finalize_params(m)
            m._ran_pre_backward_hook.clear()
            m.training_state = TrainingState_.IDLE
            for handle in m._handles:
                handle._training_state = HandleTrainingState.IDLE
            m._handles_prefetched.clear()
            if m._is_root:
                # reset this flag for cases like "one forward pass + multiple backward passes"
                self._post_backward_callback_queued = False

        if self._use_param_exec_order_policy() and self._param_exec_order_prep_stage:
            self._param_exec_order_policy_second_iter_init()

    def _param_exec_order_policy_second_iter_init(self) -> None:
        self._param_exec_order_prep_stage = False
        # Let the parameters in self._fsdp_params_exec_order ordered based on
        # the execution order in the forward pass.
        self._fsdp_params_exec_order.reverse()
        for m in self.modules():
            if m is not self and isinstance(m, FullyShardedDataParallel):
                assert hasattr(
                    m, "_param_exec_order_policy"
                ), "Non-root FSDP modules should also have _param_exec_order_policy attribute"
                assert hasattr(
                    m, "_param_exec_order_prep_stage"
                ), "Non-root FSDP modules should also have _param_exec_order_prep_stage attribute"
                m._param_exec_order_prep_stage = False
        # TODO (linjianma): Construct a fsdp_wrap_map whose keys are all children modules with a FSDP wrap,
        # and values are its FSDP wraps. These children FSDP wraps will be detached from the root FSDP module
        # and will be used to schedule the parameters (rebuild_full_params and reshard).
        # TODO (linjianma): Remove all internal FSDP wraps from the root FSDP module.
        # TODO (linjianma): Based on self._fsdp_params_exec_order, get the information
        # needed to patch the forward() function of each key in the fsdp_wrap_map. The rules are as follows:
        # 1: Before each forward(), rebuild_full_params of all parameters that are currently sharded and
        # will be used in the forward, and reshard all parameters that are currently full and will not be
        # used in the next forward()
        # 2: After each forward(), reshard all parameters just used in the forward, and rebuild_full_params of
        # all parameters that will be used next.
        # TODO (linjianma): Patch the forward of each model in the keys
        # of fsdp_wrap_map based on the information above.

    def _assert_state(self, state: Union[TrainingState_, List[TrainingState_]]) -> None:
        """Assert we are in the given state."""
        # Since assert can be turned off and this error checking
        # is really important, we use explicit error checking
        # and raise a ValueError if needed.
        if isinstance(state, TrainingState_):
            state = [state]
        if self.training_state not in state:
            msg = (
                f"expected to be in states {state} but current state "
                f"is {self.training_state}"
            )
            # In case we are failing in the context of autograd hook, asserting
            # may not generate useful msg. So, let's print it to be sure.
            if self.rank == 0:
                print(f"Asserting FSDP instance is: {self}")
                print(f"ERROR: {msg}")
                traceback.print_stack()
            raise ValueError(msg)

    @contextmanager
    def no_sync(self) -> Generator:
        """
        A context manager to disable gradient synchronizations across FSDP
        instances. Within this context, gradients will be accumulated in module
        variables, which will later be synchronized in the first
        forward-backward pass after exiting the context. This should only be
        used on the root FSDP instance and will recursively apply to all
        children FSDP instances.

        .. note:: This likely results in higher memory usage because FSDP will
            accumulate the full model gradients (instead of gradient shards)
            until the eventual sync.

        .. note:: When used with CPU offloading, the gradients will not be
            offloaded to CPU when inside the context manager. Instead, they
            will only be offloaded right after the eventual sync.
        """
        self._lazy_init()
        if not self._is_root:
            raise RuntimeError(
                "`no_sync()` on inner FSDP instances is not supported. Please call `no_sync()` on root FSDP module."
            )
        self._assert_state(TrainingState_.IDLE)
        old_flags = []
        for m in self.modules():
            if isinstance(m, FullyShardedDataParallel):
                old_flags.append((m, m._sync_gradients))
                m._sync_gradients = False
        try:
            yield
        finally:
            for m, old_flag in old_flags:
                assert not m._sync_gradients, (
                    "`_sync_gradients` was incorrectly set to "
                    "`True` while in the `no_sync()` context manager"
                )
                m._sync_gradients = old_flag

    @property
    def params_with_grad(self) -> List[Parameter]:
        """
        Recursively returns a list of all module parameters that have a gradient.
        """
        return [p for p in self.parameters() if p.grad is not None]

    @torch.no_grad()
    def clip_grad_norm_(
        self, max_norm: Union[float, int], norm_type: Union[float, int] = 2.0
    ) -> None:
        """
        Clip all gradients at this point in time. The norm is computed over all
        gradients together, as if they were concatenated into a single vector.
        Gradients are modified in-place.

        Args:
            max_norm (float or int): max norm of the gradients
            norm_type (float or int): type of the used p-norm. Can be ``'inf'``
                for infinity norm.

        Returns:
            Total norm of the parameters (viewed as a single vector).

        .. note:: This is analogous to ``torch.nn.utils.clip_grad_norm_`` but
            handles the partitioning and multiple devices per rank under the
            hood. The default torch util is not applicable here, because each
            rank only has a partial view of all the grads in the model, so
            calling it for FSDP models would lead to different scaling being
            applied per subset of model parameters.

        .. warning:: This needs to be called on all ranks, since synchronization
            primitives will be used.
        """
        self._lazy_init()
        self._wait_for_previous_optim_step()
        assert self._is_root, "clip_grad_norm should only be called on the root (parent) instance"
        self._assert_state(TrainingState_.IDLE)

        max_norm = float(max_norm)
        norm_type = float(norm_type)
        # Computes the max norm for this shard's gradients and sync's across workers
        local_norm = _calc_grad_norm(self.params_with_grad, norm_type).cuda()  # type: ignore[arg-type]
        if norm_type == math.inf:
            total_norm = local_norm
            dist.all_reduce(total_norm, op=torch.distributed.ReduceOp.MAX, group=self.process_group)
        else:
            total_norm = local_norm ** norm_type
            dist.all_reduce(total_norm, group=self.process_group)
            total_norm = total_norm ** (1.0 / norm_type)

        if self.cpu_offload.offload_params:
            total_norm = total_norm.cpu()

        clip_coef = torch.tensor(max_norm, dtype=total_norm.dtype, device=total_norm.device) / (total_norm + 1e-6)
        if clip_coef < 1:
            # multiply by clip_coef, aka, (max_norm/total_norm).
            for p in self.params_with_grad:
                assert p.grad is not None
                p.grad.detach().mul_(clip_coef.to(p.grad.device))

    @staticmethod
    def _warn_optim_input(optim_input):
        if optim_input is not None:
            warnings.warn(
                "The `optim_input` argument is deprecated and will be removed after PyTorch 1.13. You may remove it "
                "from your code without changing its functionality."
            )

    @staticmethod
    def _is_using_optim_input(optim_input, optim) -> bool:
        if optim_input is None and optim is None:
            # Use the default behavior of `optim_input``
            return True
        if optim_input is not None:
            # Use the `optim_input` code path
            return True
        # Use the `optim` code path
        return False

    @staticmethod
    def _raise_on_use_orig_params_optim_checkpoint(model: nn.Module):
        if any(
            fsdp_module._use_orig_params
            for fsdp_module in FullyShardedDataParallel.fsdp_modules(model)
        ):
            raise NotImplementedError(
                "Optimizer state checkpointing is not supported yet for `use_orig_params=True`"
            )

    @staticmethod
    def full_optim_state_dict(
        model: torch.nn.Module,
        optim: torch.optim.Optimizer,
        optim_input: Optional[Union[
            List[Dict[str, Any]], Iterable[torch.nn.Parameter],
        ]] = None,
        rank0_only: bool = True,
        group: Optional[dist.ProcessGroup] = None,
    ) -> Dict[str, Any]:
        """
        Consolidates the full optimizer state on rank 0 and returns it
        as a :class:`dict` following the convention of
        :meth:`torch.optim.Optimizer.state_dict`, i.e. with keys ``"state"``
        and ``"param_groups"``. The flattened parameters in ``FSDP`` modules
        contained in ``model`` are mapped back to their unflattened parameters.

        .. warning:: This needs to be called on all ranks since synchronization
            primitives are used. However, if ``rank0_only=True``, then the
            state dict is only populated on rank 0, and all other ranks return
            an empty :class:`dict`.

        .. warning:: Unlike ``torch.optim.Optimizer.state_dict()``, this method
            uses full parameter names as keys instead of parameter IDs.

        .. note:: Like in :meth:`torch.optim.Optimizer.state_dict`, the tensors
            contained in the optimizer state dict are not cloned, so there may
            be aliasing surprises. For best practices, consider saving the
            returned optimizer state dict immediately, e.g. using
            ``torch.save()``.

        Args:
            model (torch.nn.Module): Root module (which may or may not be a
                :class:`FullyShardedDataParallel` instance) whose parameters
                were passed into the optimizer ``optim``.
            optim (torch.optim.Optimizer): Optimizer for ``model`` 's
                parameters.
            optim_input (Optional[Union[List[Dict[str, Any]], Iterable[torch.nn.Parameter]]]):
                Input passed into the optimizer ``optim`` representing either a
                :class:`list` of parameter groups or an iterable of parameters;
                if ``None``, then this method assumes the input was
                ``model.parameters()``. This argument is deprecated, and there
                is no need to pass it in anymore. (Default: ``None``)
            rank0_only (bool): If ``True``, saves the populated :class:`dict`
                only on rank 0; if ``False``, saves it on all ranks. (Default:
                ``True``)
            group (dist.ProcessGroup): Model's process group or ``None`` if using
                the default process group. (Default: ``None``)

        Returns:
            Dict[str, Any]: A :class:`dict` containing the optimizer state for
            ``model`` 's original unflattened parameters and including keys
            "state" and "param_groups" following the convention of
            :meth:`torch.optim.Optimizer.state_dict`. If ``rank0_only=True``,
            then nonzero ranks return an empty :class:`dict`.
        """
        FullyShardedDataParallel._raise_on_use_orig_params_optim_checkpoint(model)
        FullyShardedDataParallel._warn_optim_input(optim_input)
        using_optim_input = FullyShardedDataParallel._is_using_optim_input(
            optim_input, optim,
        )
        return _optim_state_dict(
            model=model,
            optim=optim,
            optim_input=optim_input,
            rank0_only=rank0_only,
            shard_state=False,
            group=group,
            using_optim_input=using_optim_input,
        )

    @staticmethod
    def sharded_optim_state_dict(
        model: torch.nn.Module,
        optim: torch.optim.Optimizer,
        optim_input: Optional[
            Union[
                List[Dict[str, Any]], Iterable[torch.nn.Parameter],
            ]
        ] = None,
        group: Optional[dist.ProcessGroup] = None,
    ) -> Dict[str, Any]:
        """
        The API is similar to :meth:`full_optim_state_dict` but this API chunks
        all non-zero-dimension states to :class:`ShardedTensor` to save memory.
        This API should only be used when the model ``state_dict`` is derived
        with the context manager ``with state_dict_type(SHARDED_STATE_DICT):``.

        For the detailed usage, refer to :meth:`full_optim_state_dict`.

        .. warning:: The returned state dict contains ``ShardedTensor`` and
            cannot be directly used by the regular ``optim.load_state_dict``.
        """
        FullyShardedDataParallel._raise_on_use_orig_params_optim_checkpoint(model)
        FullyShardedDataParallel._warn_optim_input(optim_input)
        using_optim_input = FullyShardedDataParallel._is_using_optim_input(
            optim_input, optim,
        )
        # TODO: The ultimate goal of the optimizer state APIs should be the same
        # as state_dict/load_state_dict -- using one API to get optimizer states
        # and one API to load optimizer states. ``state_dict_type`` will be used
        # to decide which optimizer states should be returned.
        # There are currently two APIs to load a full optimizer state. So the
        # first step of the unification is to merge the two full optimizer state
        # loading APIs.
        # Task: https://github.com/pytorch/pytorch/issues/82232
        return _optim_state_dict(
            model=model,
            optim=optim,
            optim_input=optim_input,
            rank0_only=False,
            shard_state=True,
            group=group,
            using_optim_input=using_optim_input,
        )

    @staticmethod
    def shard_full_optim_state_dict(
        full_optim_state_dict: Dict[str, Any],
        model: torch.nn.Module,
        optim_input: Optional[
            Union[
                List[Dict[str, Any]], Iterable[torch.nn.Parameter],
            ]
        ] = None,
        optim: Optional[torch.optim.Optimizer] = None,
    ) -> Dict[str, Any]:
        """
        Shards the full optimizer state dict ``full_optim_state_dict`` by
        remapping the state to flattened parameters instead of unflattened
        parameters and restricting to only this rank's part of the optimizer
        state. The first argument should be the return value of
        :meth:`full_optim_state_dict`.

        Example::

            >>> # xdoctest: +SKIP("undefined variables")
            >>> from torch.distributed.fsdp import FullyShardedDataParallel as FSDP
            >>> model, optim = ...
            >>> full_osd = FSDP.full_optim_state_dict(model, optim)
            >>> torch.save(full_osd, PATH)
            >>> # Define new model with possibly different world size
            >>> new_model, new_optim = ...
            >>> full_osd = torch.load(PATH)
            >>> sharded_osd = FSDP.shard_full_optim_state_dict(full_osd, new_model)
            >>> new_optim.load_state_dict(sharded_osd)

        .. note:: Both :meth:`shard_full_optim_state_dict` and
            :meth:`scatter_full_optim_state_dict` may be used to get the
            sharded optimizer state dict to load. Assuming that the full
            optimizer state dict resides in CPU memory, the former requires
            each rank to have the full dict in CPU memory, where each rank
            individually shards the dict without any communication, while the
            latter requires only rank 0 to have the full dict in CPU memory,
            where rank 0 moves each shard to GPU memory (for NCCL) and
            communicates it to ranks appropriately. Hence, the former has
            higher aggregate CPU memory cost, while the latter has higher
            communication cost.

        Args:
            full_optim_state_dict (Dict[str, Any]): Optimizer state dict
                corresponding to the unflattened parameters and holding the
                full non-sharded optimizer state.
            model (torch.nn.Module): Root module (which may or may not be a
                :class:`FullyShardedDataParallel` instance) whose parameters
                correspond to the optimizer state in ``full_optim_state_dict``.
            optim_input (Optional[Union[List[Dict[str, Any]], Iterable[torch.nn.Parameter]]]):
                Input passed into the optimizer representing either a
                :class:`list` of parameter groups or an iterable of parameters;
                if ``None``, then this method assumes the input was
                ``model.parameters()``. This argument is deprecated, and there
                is no need to pass it in anymore. (Default: ``None``)
            optim (Optional[torch.optim.Optimizer]): Optimizer that will load
                the state dict returned by this method. This is the preferred
                argument to use over ``optim_input``. (Default: ``None``)

        Returns:
            Dict[str, Any]: The full optimizer state dict now remapped to
            flattened parameters instead of unflattened parameters and
            restricted to only include this rank's part of the optimizer state.
        """
        FullyShardedDataParallel._raise_on_use_orig_params_optim_checkpoint(model)
        FullyShardedDataParallel._warn_optim_input(optim_input)
        using_optim_input = FullyShardedDataParallel._is_using_optim_input(
            optim_input, optim,
        )
        sharded_osd = _flatten_optim_state_dict(
            full_optim_state_dict, model, True,
        )
        return _rekey_sharded_optim_state_dict(
            sharded_osd, model, optim, optim_input, using_optim_input,
        )

    @staticmethod
    def flatten_sharded_optim_state_dict(
        sharded_optim_state_dict: Dict[str, Any],
        model: torch.nn.Module,
        optim_input: Optional[
            Union[
                List[Dict[str, Any]], Iterable[torch.nn.Parameter],
            ]
        ] = None,
        optim: Optional[torch.optim.Optimizer] = None,
    ) -> Dict[str, Any]:
        """
        The API is similar to :meth:`shard_full_optim_state_dict`. The only
        difference is that the input ``sharded_optim_state_dict`` should be
        returned from :meth:`sharded_optim_state_dict`. Therefore, there will
        be all-gather calls on each rank to gather ``ShardedTensor`` s.

        Args:
            sharded_optim_state_dict (Dict[str, Any]): Optimizer state dict
                corresponding to the unflattened parameters and holding the
                sharded optimizer state.
            model (torch.nn.Module):
                Refer to :meth:``shard_full_optim_state_dict``.

        Returns:
            Refer to :meth:`shard_full_optim_state_dict`.
        """
        FullyShardedDataParallel._raise_on_use_orig_params_optim_checkpoint(model)
        FullyShardedDataParallel._warn_optim_input(optim_input)
        using_optim_input = FullyShardedDataParallel._is_using_optim_input(
            optim_input, optim,
        )
        # TODO: The implementation is the same as ``shard_full_optim_state_dict``.
        # See the TODO in ``shard_full_optim_state_dict`` for the future
        # unification plan.
        flattened_osd = _flatten_optim_state_dict(
            sharded_optim_state_dict,
            model=model,
            shard_state=True,
        )
        return _rekey_sharded_optim_state_dict(
            flattened_osd, model, optim, optim_input, using_optim_input,
        )

    @staticmethod
    def scatter_full_optim_state_dict(
        full_optim_state_dict: Optional[Dict[str, Any]],
        model: torch.nn.Module,
        optim_input: Optional[Union[
            List[Dict[str, Any]], Iterable[torch.nn.Parameter],
        ]] = None,
        optim: Optional[torch.optim.Optimizer] = None,
        group: Optional[Any] = None,
    ) -> Dict[str, Any]:
        """
        Scatters the full optimizer state dict from rank 0 to all other ranks,
        returning the sharded optimizer state dict on each rank. The return
        value is the same as :meth:`shard_full_optim_state_dict`, and on rank
        0, the first argument should be the return value of
        :meth:`full_optim_state_dict`.

        Example::

            >>> # xdoctest: +SKIP("undefined variables")
            >>> from torch.distributed.fsdp import FullyShardedDataParallel as FSDP
            >>> model, optim = ...
            >>> full_osd = FSDP.full_optim_state_dict(model, optim)  # only non-empty on rank 0
            >>> # Define new model with possibly different world size
            >>> new_model, new_optim, new_group = ...
            >>> sharded_osd = FSDP.scatter_full_optim_state_dict(full_osd, new_model, group=new_group)
            >>> new_optim.load_state_dict(sharded_osd)

        .. note:: Both :meth:`shard_full_optim_state_dict` and
            :meth:`scatter_full_optim_state_dict` may be used to get the
            sharded optimizer state dict to load. Assuming that the full
            optimizer state dict resides in CPU memory, the former requires
            each rank to have the full dict in CPU memory, where each rank
            individually shards the dict without any communication, while the
            latter requires only rank 0 to have the full dict in CPU memory,
            where rank 0 moves each shard to GPU memory (for NCCL) and
            communicates it to ranks appropriately. Hence, the former has
            higher aggregate CPU memory cost, while the latter has higher
            communication cost.

        Args:
            full_optim_state_dict (Optional[Dict[str, Any]]): Optimizer state
                dict corresponding to the unflattened parameters and holding
                the full non-sharded optimizer state if on rank 0; the argument
                is ignored on nonzero ranks.
            model (torch.nn.Module): Root module (which may or may not be a
                :class:`FullyShardedDataParallel` instance) whose parameters
                correspond to the optimizer state in ``full_optim_state_dict``.
            optim_input (Optional[Union[List[Dict[str, Any]], Iterable[torch.nn.Parameter]]]):
                Input passed into the optimizer representing either a
                :class:`list` of parameter groups or an iterable of parameters;
                if ``None``, then this method assumes the input was
                ``model.parameters()``. This argument is deprecated, and there
                is no need to pass it in anymore. (Default: ``None``)
            optim (Optional[torch.optim.Optimizer]): Optimizer that will load
                the state dict returned by this method. This is the preferred
                argument to use over ``optim_input``. (Default: ``None``)
            group (dist.ProcessGroup): Model's process group or ``None`` if
                using the default process group. (Default: ``None``)

        Returns:
            Dict[str, Any]: The full optimizer state dict now remapped to
            flattened parameters instead of unflattened parameters and
            restricted to only include this rank's part of the optimizer state.
        """
        FullyShardedDataParallel._raise_on_use_orig_params_optim_checkpoint(model)
        FullyShardedDataParallel._warn_optim_input(optim_input)
        using_optim_input = FullyShardedDataParallel._is_using_optim_input(
            optim_input, optim,
        )
        # Try to use the passed-in process group, the model's process group,
        # or the default process group (i.e. `None`) in that priority order
        if group is None and hasattr(model, "process_group"):
            group = model.process_group
        rank = dist.get_rank(group)
        world_size = dist.get_world_size(group)
        # Check for a valid broadcast device, preferring GPU when available
        using_nccl = dist.distributed_c10d._check_for_nccl_backend(group)
        broadcast_device = torch.device("cuda") if torch.cuda.is_available() \
            else torch.device("cpu")
        if using_nccl and not torch.cuda.is_available():
            raise RuntimeError("NCCL requires a GPU for collectives")
        # Flatten the optimizer state dict and construct a copy with the
        # positive-dimension tensors' shapes in place of the tensors themselves
        # since those tensors will be broadcast separately to avoid copying
        if rank == 0:
            if full_optim_state_dict is None:
                raise ValueError("Rank 0 must pass in the full optimizer state dict")
            flat_osd = _flatten_optim_state_dict(
                full_optim_state_dict,
                model=model,
                shard_state=False,
            )
            processed_osd = _process_pos_dim_tensor_state(flat_osd, world_size)
        # Broadcast the optim state dict without positive-dimension tensor
        # state and the FSDP parameter IDs from rank 0 to all ranks
        processed_osd = _broadcast_processed_optim_state_dict(
            processed_osd if rank == 0 else None, rank, group,
        )
        # Broadcast positive-dimension tensor state (both sharded tensors for
        # FSDP parameters and unsharded tensors for non-FSDP parameters)
        sharded_osd = _broadcast_pos_dim_tensor_states(
            processed_osd, flat_osd if rank == 0 else None, rank, world_size,
            group, broadcast_device,
        )
        # Rekey the optimizer state dict to use parameter IDs according to this
        # rank's `optim`
        sharded_osd = _rekey_sharded_optim_state_dict(
            sharded_osd, model, optim, optim_input, using_optim_input,
        )
        return sharded_osd

    @staticmethod
    def rekey_optim_state_dict(
        optim_state_dict: Dict[str, Any],
        optim_state_key_type: OptimStateKeyType,
        model: torch.nn.Module,
        optim_input: Optional[Union[
            List[Dict[str, Any]], Iterable[torch.nn.Parameter],
        ]] = None,
        optim: Optional[torch.optim.Optimizer] = None,
    ) -> Dict[str, Any]:
        """
        Re-keys the optimizer state dict ``optim_state_dict`` to use the key
        type ``optim_state_key_type``. This can be used to achieve
        compatibility between optimizer state dicts from models with FSDP
        instances and ones without.

        To re-key an FSDP full optimizer state dict (i.e. from
        :meth:`full_optim_state_dict`) to use parameter IDs and be loadable to
        a non-wrapped model::

            >>> # xdoctest: +SKIP("undefined variables")
            >>> wrapped_model, wrapped_optim = ...
            >>> full_osd = FSDP.full_optim_state_dict(wrapped_model, wrapped_optim)
            >>> nonwrapped_model, nonwrapped_optim = ...
            >>> rekeyed_osd = FSDP.rekey_optim_state_dict(full_osd, OptimStateKeyType.PARAM_ID, nonwrapped_model)
            >>> nonwrapped_optim.load_state_dict(rekeyed_osd)

        To re-key a normal optimizer state dict from a non-wrapped model to be
        loadable to a wrapped model::

            >>> # xdoctest: +SKIP("undefined variables")
            >>> nonwrapped_model, nonwrapped_optim = ...
            >>> osd = nonwrapped_optim.state_dict()
            >>> rekeyed_osd = FSDP.rekey_optim_state_dict(osd, OptimStateKeyType.PARAM_NAME, nonwrapped_model)
            >>> wrapped_model, wrapped_optim = ...
            >>> sharded_osd = FSDP.shard_full_optim_state_dict(rekeyed_osd, wrapped_model)
            >>> wrapped_optim.load_state_dict(sharded_osd)

        Returns:
            Dict[str, Any]: The optimizer state dict re-keyed using the
            parameter keys specified by ``optim_state_key_type``.
        """
        FullyShardedDataParallel._warn_optim_input(optim_input)
        using_optim_input = FullyShardedDataParallel._is_using_optim_input(
            optim_input, optim,
        )
        assert optim_state_key_type in (
            OptimStateKeyType.PARAM_NAME, OptimStateKeyType.PARAM_ID,
        )
        osd = optim_state_dict  # alias
        # Validate that the existing parameter keys are uniformly typed
        uses_param_name_mask = [
            type(param_key) is str for param_key in osd["state"]
        ]
        uses_param_id_mask = [
            type(param_key) is int for param_key in osd["state"]
        ]
        if (
            (any(uses_param_name_mask) and not all(uses_param_name_mask))
            or (any(uses_param_id_mask) and not all(uses_param_id_mask))
        ):
            error_msg = f"Invalid parameter keys: {osd['state'].keys()}"
            raise ValueError(error_msg)
        # Return directly if the existing key type matches the target key type
        if (optim_state_key_type == OptimStateKeyType.PARAM_NAME and
            all(uses_param_name_mask)) or \
            (optim_state_key_type == OptimStateKeyType.PARAM_ID and
                all(uses_param_id_mask)):
            return osd
        # Otherwise, actually perform the re-keying
        new_osd = {}
        if optim_state_key_type == OptimStateKeyType.PARAM_NAME:  # ID -> name
            param_id_to_param = (
                _get_param_id_to_param_from_optim_input(model, optim_input)
                if using_optim_input
                else _get_param_id_to_param(optim)
            )
            param_to_param_name = _get_param_to_param_name(model)
            param_id_to_param_name: List[str] = [
                param_to_param_name[param] for param in param_id_to_param
            ]
            new_osd["state"] = {
                param_id_to_param_name[param_id]: param_state
                for param_id, param_state in osd["state"].items()
            }
            new_osd["param_groups"] = copy.deepcopy(osd["param_groups"])
            for param_group in new_osd["param_groups"]:
                param_group["params"] = sorted([
                    param_id_to_param_name[param_id]
                    for param_id in param_group["params"]
                ])
            return new_osd
        elif optim_state_key_type == OptimStateKeyType.PARAM_ID:  # name -> ID
            param_name_to_param = _get_param_name_to_param(model)
            param_to_param_id = (
                _get_param_to_param_id_from_optim_input(model, optim_input)
                if using_optim_input
                else _get_param_to_param_id(optim)
            )
            # Because not all model parameters may be passed as the optimizer
            # input, we may need to drop some parameters from this mapping
            param_name_to_param_id = {
                param_name: param_to_param_id[param]
                for param_name, param in param_name_to_param.items()
                if param in param_to_param_id
            }
            new_osd["state"] = {
                param_name_to_param_id[param_name]: param_state
                for param_name, param_state in osd["state"].items()
            }
            new_osd["param_groups"] = copy.deepcopy(osd["param_groups"])
            for param_group in new_osd["param_groups"]:
                param_group["params"] = sorted([
                    param_name_to_param_id[param_name]
                    for param_name in param_group["params"]
                ])
            return new_osd
        return new_osd  # should never reach here

    def _get_default_comm_hook(self) -> Any:
        r"""
        Returns a default communication hook based on a sharding strategy.
        """
        if self.sharding_strategy != ShardingStrategy.NO_SHARD:
            return default_hooks.reduce_scatter_hook
        else:
            return default_hooks.allreduce_hook

    def _get_default_comm_hook_state(self) -> Any:
        r"""
        Returns a default communication hook state based on a sharding strategy.
        """
        return default_hooks.DefaultState(process_group=self.process_group)

    def register_comm_hook(self, state: object, hook: callable):
        """
        Registers a communication hook which is an enhancement that provides a
        flexible hook to users where they can specify how FSDP aggregates gradients
        across multiple workers.
        This hook can be used to implement several algorithms like
        `GossipGrad <https://arxiv.org/abs/1803.05880>`_ and gradient compression
        which involve different communication strategies for
        parameter syncs while training with :class:`FullyShardedDataParallel`.

        .. warning ::
            FSDP communication hook should be registered before running an initial forward pass
            and only once.

        Args:
            state (object): Passed to the hook to maintain any state information during the training process.
                            Examples include error feedback in gradient compression,
                            peers to communicate with next in `GossipGrad <https://arxiv.org/abs/1803.05880>`_, etc.
                            It is locally stored by each worker
                            and shared by all the gradient tensors on the worker.
            hook (Callable): Callable, which has one of the following signatures:
                            1) ``hook: Callable[torch.Tensor] -> None``:
                            This function takes in a Python tensor, which represents
                            the full, flattened, unsharded gradient with respect to all variables
                            corresponding to the model this FSDP unit is wrapping
                            (that are not wrapped by other FSDP sub-units).
                            It then performs all necessary processing and returns ``None``;
                            2) ``hook: Callable[torch.Tensor, torch.Tensor] -> None``:
                            This function takes in two Python tensors, the first one represents
                            the full, flattened, unsharded gradient with respect to all variables
                            corresponding to the model this FSDP unit is wrapping
                            (that are not wrapped by other FSDP sub-units). The latter
                            represents a pre-sized tensor to store a chunk of a sharded gradient after
                            reduction.
                            In both cases, callable performs all necessary processing and returns ``None``.
                            Callables with signature 1 are expected to handle gradient communication for a `NO_SHARD` case.
                            Callables with signature 2 are expected to handle gradient communication for sharded cases.

        """
        if not self.check_is_root():
            raise AssertionError("register_comm_hook can only be called on a root instance.")
        for submodule in self.fsdp_modules(self):
            assert not submodule._hook_registered, "communication hook can be only registered once"
            submodule._hook_registered = True
            assert submodule._communication_hook == self._get_default_comm_hook(),\
                f"communication hook should be default, but it is {submodule._communication_hook.__name__} instead"
            submodule._communication_hook_state = state
            submodule._communication_hook = hook


    def _init_param_exec_order_wrap_policy(self, *args, **kwargs) -> None:
        auto_wrap_policy = kwargs["auto_wrap_policy"]
        module = kwargs["module"]
        assert hasattr(auto_wrap_policy, "tracing_config")
        if not _TORCH_FX_AVAIL:
            assert (
                auto_wrap_policy.tracing_config is None
            ), "tracing_config should be None when torch.fx is not enabled"
        elif isinstance(
            auto_wrap_policy.tracing_config,
            TracingConfig
        ):
            tracer = auto_wrap_policy.tracing_config.tracer
            execution_info = _init_execution_info(module)

            for m in module.modules():
                assert not isinstance(
                    m, FullyShardedDataParallel
                ), "The input module of _patch_tracer should not contain FSDP modules"

            with _patch_tracer(
                tracer=tracer,
                root_module=module,
                execution_info=execution_info,
            ):
                try:
                    tracer.trace(module, auto_wrap_policy.tracing_config.concrete_args)
                except BaseException as e:
                    raise RuntimeError(
                        "tracer.trace failed inside _init_param_exec_order_wrap_policy"
                        f" with the error: {e}."
                    )
        else:
            assert (
                auto_wrap_policy.tracing_config is None
            ), "tracing_config should either be an instance of TracingConfig or be None"
        # The initial FSDP wrapping is done with auto_wrap_policy.init_policy
        kwargs["auto_wrap_policy"] = auto_wrap_policy.init_policy
        self.__init__(*args, **kwargs)
        self._param_exec_order_policy: bool = True
        # self._param_exec_order_prep_stage is set to True before we get the execution order
        self._param_exec_order_prep_stage: bool = True
        # A list that stores the flatten parameters and its name based on the parameter execution order
        self._fsdp_params_exec_order: List[FlatParameter] = []
        if _TORCH_FX_AVAIL and isinstance(
            auto_wrap_policy.tracing_config,
            TracingConfig
        ):
            # Initialize a dict that maps each module to its parent FSDP wrap
            module_to_fsdp: Dict[nn.Module, FullyShardedDataParallel] = dict()
            for wrap in self.fsdp_modules(self):
                module_to_fsdp[wrap.module] = wrap
            # Set self._fsdp_params_exec_order based on execution_info.module_forward_order.
            # TODO (linjianma): self._fsdp_params_exec_order will be set based on
            # the parameter execution order rather than module_forward_order,
            # once the non-recursive wrapping policy is fully implemented.
            for m in execution_info.module_forward_order:
                if m in module_to_fsdp:
                    for flat_param in module_to_fsdp[m].params:
                        self._fsdp_params_exec_order.append(flat_param)
            self._param_exec_order_prep_stage = False

        for m in self.modules():
            if m is not self and isinstance(m, FullyShardedDataParallel):
                # Assignment by reference, so each children FSDP wrap has access to
                # the _fsdp_params_exec_order of the root module
                m._fsdp_params_exec_order = self._fsdp_params_exec_order
                m._param_exec_order_policy = self._param_exec_order_policy
                m._param_exec_order_prep_stage = self._param_exec_order_prep_stage

    def _use_param_exec_order_policy(self) -> bool:
        return (
            hasattr(self, "_param_exec_order_policy")
            and self._param_exec_order_policy
        )

    def _is_param_exec_order_prep_stage(self) -> bool:
        is_prep_stage = (
            hasattr(self, "_param_exec_order_prep_stage")
            and self._param_exec_order_prep_stage
        )
        if not is_prep_stage:
            for p in self.parameters():
                assert (
                    not hasattr(p, "_params_exec_order_hook_handle")
                ), "When not in execution order prep stage, all _params_exec_order_hook_handle should be removed."
        return is_prep_stage


def _calc_grad_norm(parameters: List[torch.nn.Parameter], p: float) -> torch.Tensor:
    r"""Calculate gradient norm of an iterable of parameters.
    Returns:
        Total norm of the parameters (viewed as a single vector).
    """
    parameters = [p for p in parameters if p.grad is not None]

    if len(parameters) == 0:
        return torch.tensor(0.0)
    if p == math.inf:
        local_norm = torch.tensor(max(par.grad.detach().abs().max() for par in parameters))
    else:
        # Compute the norm in full precision no matter what
        local_norm = torch.linalg.vector_norm(
            torch.stack(
                [
                    torch.linalg.vector_norm(par.grad.detach(), p, dtype=torch.float32)
                    for par in parameters
                ]
            ),
            p,
        )
    local_norm.to(dtype=parameters[0].dtype)
    return local_norm


def _get_param_to_unflat_param_names(
    model: torch.nn.Module,
    dedup_shared_params: bool = True,
) -> Dict[torch.nn.Parameter, List[str]]:
    """
    Constructs a mapping from flattened parameter (including non-FSDP-module
    parameters) to its unflattened parameter names. For non-FSDP-module
    parameters, these mapped-to lists always contain a single element. The
    unflattened parameter names should match the keys of the model state dict.

    For shared parameters, only the first parameter name is included (following
    the ``torch.nn.Module.parameters()`` order).

    Args:
        model (torch.nn.Module): Root module (which may or may not be a
            :class:`FullyShardedDataParallel` instance).
        dedup_shared_params (bool): If ``True``, only includes the first
            list of unflattened parameter names corresponding to a parameter
            in the module walk order; if ``False``, then includes all of the
            unflattened parameter names.
    """
    def module_fn(module, prefix, param_to_unflat_param_names):
        # For FSDP modules, only add the entry when considering the contained
        # `FlattenParamsWrapper` to avoid duplication
        if not isinstance(module, FullyShardedDataParallel):
            for param_name, param in module.named_parameters(recurse=False):
                module_prefixed_param_names = (
                    param._fqns if type(param) is FlatParameter
                    else [param_name]
                )  # prefixed from `module`
                fully_prefixed_param_names = [
                    clean_tensor_name(prefix + name)
                    for name in module_prefixed_param_names
                ]  # fully prefixed from the top level including `prefix`
                # If this parameter has already been visited, then it is a
                # shared parameter; then, only take the first parameter name
                is_shared_param = param in param_to_unflat_param_names
                if not is_shared_param:
                    param_to_unflat_param_names[param] = fully_prefixed_param_names
                elif not dedup_shared_params:
                    param_to_unflat_param_names[param].extend(fully_prefixed_param_names)

    def return_fn(param_to_unflat_param_names):
        return param_to_unflat_param_names

    param_to_unflat_param_names: Dict[torch.nn.Parameter, List[str]] = {}
    return _apply_to_modules(
        model, module_fn, return_fn, param_to_unflat_param_names,
    )


def _get_param_to_param_name(
    model: torch.nn.Module,
) -> Dict[torch.nn.Parameter, str]:
    """
    Constructs a mapping from parameters to their parameter names. ``model``
    should not contain any :class:`FullyShardedDataParallel` instances, which
    means that none of the parameters should be ``FlatParameter`` s. As a
    result, compared to :meth:`_get_param_to_unflat_param_names`, the mapped
    values may be flattened from singleton :class:`list` s to the contained
    names themselves.

    Args:
        model (torch.nn.Module): Root module, which should not contain any
            :class:`FullyShardedDataParallel` instances.
    """
    param_to_param_names = _get_param_to_unflat_param_names(model)
    for param_names in param_to_param_names.values():
        assert len(param_names) > 0, "`_get_param_to_unflat_param_names()` " \
            "should not construct empty lists"
        if len(param_names) > 1:
            raise RuntimeError(
                "Each parameter should only map to one parameter name but got "
                f"{len(param_names)}: {param_names}"
            )
    param_to_param_name = {
        param: param_names[0]
        for param, param_names in param_to_param_names.items()
    }
    return param_to_param_name


def _get_param_name_to_param(
    model: torch.nn.Module,
) -> Dict[str, torch.nn.Parameter]:
    """Constructs the inverse mapping of :meth:`_get_param_to_param_name`."""
    param_to_param_name = _get_param_to_param_name(model)
    return dict(zip(param_to_param_name.values(), param_to_param_name.keys()))


def clean_tensor_name(tensor_name: str) -> str:
    """Cleans the parameter or buffer name by removing any module wrapper
    prefixes."""
    # Call `replace()` twice separately since the name may not have both
    tensor_name = tensor_name.replace(FSDP_WRAPPED_MODULE + ".", "")
    tensor_name = tensor_name.replace(FPW_MODULE + ".", "")
    # TODO: Explicitly replacing checkpoint_wrapper prefix is not ideal,
    # as it increases coupling between CheckpointWrapper and FSDP. This is also not
    # scalable for additional wrapped modules, we should come up with a general solution
    # for this issue.
    tensor_name = tensor_name.replace(_CHECKPOINT_PREFIX + ".", "")
    return tensor_name<|MERGE_RESOLUTION|>--- conflicted
+++ resolved
@@ -358,16 +358,6 @@
 @dataclass
 class ShardedStateDictConfig(StateDictConfig):
     pass
-
-<<<<<<< HEAD
-=======
-
-_state_dict_type_to_config = {
-    StateDictType.FULL_STATE_DICT: FullStateDictConfig,
-    StateDictType.LOCAL_STATE_DICT: LocalStateDictConfig,
-    StateDictType.SHARDED_STATE_DICT: ShardedStateDictConfig,
-}
->>>>>>> d45e99ac
 
 
 class OptimStateKeyType(Enum):
@@ -2121,6 +2111,39 @@
         state_dict_type: StateDictType,
         state_dict_config: Optional[StateDictConfig] = None,
     ) -> Tuple[StateDictType, StateDictConfig]:
+        """
+        Set the ``state_dict_type`` and the corresponding (optional)
+        configurations of all the descendant FSDP modules of the target module.
+        The target module does not have to be a FSDP module. If the target
+        module is a FSDP module, its ``state_dict_type`` will also be changed.
+
+        .. note:: This API should be called for only the top-level (root)
+            module.
+
+        .. note:: This API enables users to transparently use the conventional
+            ``state_dict`` API to take model checkpoints in cases where the
+            root FSDP module is wrapped by another ``nn.Module``. For example,
+            the following will ensure ``state_dict`` is called on all non-FSDP
+            instances, while dispatching into `sharded_state_dict` implementation
+            for FSDP:
+
+        Example::
+
+            >>> # xdoctest: +SKIP("undefined variables")
+            >>> model = DDP(FSDP(...))
+            >>> FSDP.set_state_dict_type(
+            >>>     model,
+            >>>     StateDictType.SHARDED_STATE_DICT,
+            >>>     ShardedStateDictConfig(offload_to_cpu=True),
+            >>> )
+            >>> checkpoint = model.state_dict()
+
+        Args:
+            module (torch.nn.Module): Root module.
+            state_dict_type (StateDictType): the desired ``state_dict_type`` to set.
+            state_dict_config (Optional[StateDictConfig]): the configuration for the
+                target ``state_dict_type``.
+        """
         _state_dict_type_to_config = {
             StateDictType.FULL_STATE_DICT: FullStateDictConfig,
             StateDictType.LOCAL_STATE_DICT: LocalStateDictConfig,
@@ -2164,30 +2187,25 @@
     ) -> Generator:
         """
         A context manager to set the ``state_dict_type`` of all the descendant
-        FSDP modules of the target module. The target module does not have to
-        be a FSDP module. If the target module is a FSDP module, its
-        ``state_dict_type`` will also be changed.
-
-        .. note:: This API should be called for only the top-level (root)
-            module.
-
-        .. note:: This API enables users to transparently use the conventional
-            ``state_dict`` API to take model checkpoints in cases where the
-            root FSDP module is wrapped by another ``nn.Module``. For example,
-            the following will ensure ``state_dict``  is called on all non-FSDP
-            instances, while dispatching into `local_state_dict` implementation
-            for FSDP:
+        FSDP modules of the target module. This context manager has the same
+        functions as :meth:`set_state_dict_type`. Read the document of
+        :meth:`set_state_dict_type` for the detail.
 
         Example::
 
             >>> # xdoctest: +SKIP("undefined variables")
             >>> model = DDP(FSDP(...))
-            >>> with FSDP.state_dict_type(model, StateDictType.LOCAL_STATE_DICT):
+            >>> with FSDP.state_dict_type(
+            >>>     model,
+            >>>     StateDictType.SHARDED_STATE_DICT,
+            >>> ):
             >>>     checkpoint = model.state_dict()
 
         Args:
             module (torch.nn.Module): Root module.
             state_dict_type (StateDictType): the desired ``state_dict_type`` to set.
+            state_dict_config (Optional[StateDictConfig]): the configuration for the
+                target ``state_dict_type``.
         """
         prev_state_dict_type = None
         prev_state_dict_config = None
