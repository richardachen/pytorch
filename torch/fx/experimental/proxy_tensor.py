# Copyright (c) Facebook, Inc. and its affiliates.
# All rights reserved.
#
# This source code is licensed under the BSD-style license found in the
# LICENSE file in the root directory of this source tree.
import contextlib
import functools
from typing import Any, Callable, Dict, List, Optional, Tuple, Union
import torch
import torch.utils._pytree as pytree
from torch.fx import Tracer, GraphModule
from torch._subclasses.fake_tensor import FakeTensorMode
from torch._dispatch.python import enable_python_dispatcher
import torch.fx as fx
from torch.fx.passes.shape_prop import _extract_tensor_metadata
from contextlib import contextmanager, nullcontext
import inspect
from dataclasses import dataclass
import weakref

from torch.utils._python_dispatch import TorchDispatchMode, enable_torch_dispatch_mode
from torch._subclasses import FakeTensor
from .symbolic_shapes import ShapeEnv, SymDispatchMode, PySymInt, PySymFloat
from torch.fx import Proxy

__all__ = ["PythonKeyTracer", "dispatch_trace", "make_fx", "DecompositionInterpreter", "get_proxy", "has_proxy"]
aten = torch.ops.aten
prim = torch.ops.prim

CURRENT_DECOMPOSITION_TABLE: Dict[torch._ops.OpOverload, Callable] = {}

CONSTANT_NUMEL_LIMIT = 1


def fake_signature(fn, nargs):
    """FX gets confused by varargs, de-confuse it"""
    argnames = ",".join(f"arg{i}" for i in range(nargs))
    return eval(f"lambda {argnames}: fn({argnames})", {"fn": fn})

@contextmanager
def decompose(decomposition_table):
    global CURRENT_DECOMPOSITION_TABLE
    old_decomposition_table = CURRENT_DECOMPOSITION_TABLE
    CURRENT_DECOMPOSITION_TABLE = decomposition_table
    try:
        yield CURRENT_DECOMPOSITION_TABLE
    finally:
        CURRENT_DECOMPOSITION_TABLE = old_decomposition_table

# ensure we cannot collide with other properties
proxy_slot = object()
no_default = object()

def set_proxy_slot(obj, tracer, proxy):
    d = obj.__dict__.setdefault(proxy_slot, weakref.WeakKeyDictionary())
    assert isinstance(d, weakref.WeakKeyDictionary)
    d[tracer] = proxy

def has_proxy_slot(obj, tracer):
    return get_proxy_slot(obj, tracer, False, lambda _: True)

# the default argument is what to return if the slot is not set.
# the transform argument is handy if you need to extract a subfield from
# the successfully looked up result (but NOT the default.)
def get_proxy_slot(obj, tracer, default=no_default, transform=lambda x: x):
    d = obj.__dict__.get(proxy_slot)
    if not d:
        if default is no_default:
            raise KeyError(f"{obj} is not tracked with proxy for {tracer}")
        return default
    assert isinstance(d, weakref.WeakKeyDictionary)
    if tracer not in d:
        if default is no_default:
            raise KeyError(f"{obj} is not tracked with proxy for {tracer}")
        else:
            return default
    return transform(d[tracer])


def get_proxy_slots(obj):
    return obj.__dict__.get(proxy_slot)


# Gets the proxy for a tensor, if it exists.
def get_proxy(obj):
    res = get_proxy_slots(obj)
    if res is None:
        return None
    vals = tuple(res.values())
    assert len(vals) == 1
    return vals[0]

def has_proxy(obj):
    return get_proxy(obj) is not None

def set_meta(proxy, val):
    if isinstance(val, FakeTensor):
        proxy.node.meta['val'] = val
        proxy.node.meta['tensor_meta'] = _extract_tensor_metadata(val)
    elif isinstance(val, PySymInt):
        proxy.node.meta['val'] = val
    elif isinstance(val, torch.Tensor):
        if not val.is_sparse:
            proxy.node.meta['tensor_meta'] = _extract_tensor_metadata(val)
    return proxy

<<<<<<< HEAD
def cache(f):
    out = None
    @functools.wraps(f)
    def new_f(*args, **kwargs):
        nonlocal out
        if out is None:
            out = f(*args, **kwargs)
        return out
    return new_f

def thunkify(f, *args, **kwargs):
    """
    Delays computation of f until it's called again, which is done by
    """
    return cache(functools.partial(f, *args, **kwargs))
=======
def thunkify(f, *args, **kwargs):
    """
    Delays computation of f until it's called again
    Also caches the result
    """
    return functools.lru_cache(1)(functools.partial(f, *args, **kwargs))
>>>>>>> cf3a0a85

def track_tensor(tensor, proxy, *, constant, tracer):
    def try_set_proxy_slot(outer_s, proxy_callable, *args):
        assert callable(proxy_callable)
        if isinstance(outer_s, SymInt):
            inner_s = outer_s.get_pyobj()
            assert isinstance(inner_s, PySymInt)

<<<<<<< HEAD
            def thunk():
                nonlocal proxy
                if proxy is None:
                    proxy = proxy_callable(inner_s, *args)
                return proxy
=======
>>>>>>> cf3a0a85
            set_proxy_slot(inner_s, tracer, thunkify(proxy_callable, inner_s, *args))

    # The basic idea is that we need to associate each tensor/SymInt
    # with a Proxy.  How do we setup this association?  We just store
    # the proxy on the proxy slot of the object, keyed on the tracer
    # (so that if we have multiple tracers at the same time, they
    # don't clobber each other.)
    for i, s in enumerate(tensor.shape):
        try_set_proxy_slot(s, lambda x, i: set_meta(torch.ops.aten.sym_size(proxy, i), x), i)

    for i, s in enumerate(tensor.stride()):
        try_set_proxy_slot(s, lambda x, i: set_meta(torch.ops.aten.sym_stride(proxy, i), x), i)

    try_set_proxy_slot(tensor.numel(), lambda x: set_meta(torch.ops.aten.sym_numel(proxy), x))
    try_set_proxy_slot(tensor.storage_offset(), lambda x: set_meta(torch.ops.aten.sym_storage_offset(proxy), x))
    set_proxy_slot(tensor, tracer, _ProxyTensor(proxy, constant))

def track_tensor_tree(inner_res, proxy_res, *, constant, tracer):
    def wrap_with_proxy(e, proxy, constant):
        if isinstance(e, torch.Tensor):
            track_tensor(e, proxy, tracer=tracer, constant=constant)
            set_meta(proxy, e)
        elif isinstance(e, list):
            # example use case: allreduce_ returns ([tensor], work)
            for idx, ee in enumerate(e):
                wrap_with_proxy(ee, proxy[idx], get_constant(idx))

    def get_constant(idx):
        if constant is None:
            return None
        else:
            return constant[idx]

    # Unfortunately, tree_map cannot directly be used here. As the resulting
    # object may be a proxy that represents a tuple, we may need to
    # explicitly unwrap the proxy by simulating the flattening operations.
    if isinstance(inner_res, tuple) or isinstance(inner_res, list):
        for idx, e in enumerate(inner_res):
            wrap_with_proxy(e, proxy_res[idx], get_constant(idx))
    elif isinstance(inner_res, torch.Tensor):
        wrap_with_proxy(inner_res, proxy_res, constant)

    return inner_res


def maybe_disable_fake_tensor_mode():
    # TODO: figure out if this API generally makes sense and bake it into the
    # library
    mb_fake_mode = torch._C._get_torch_dispatch_mode()
    if isinstance(mb_fake_mode, FakeTensorMode):
        return enable_torch_dispatch_mode(mb_fake_mode.inner, replace=mb_fake_mode)
    else:
        return nullcontext()


@dataclass
class _ProxyTensor:
    proxy: Proxy
    constant: Optional[torch.Tensor]


def fetch_sym_proxy(tracer):
    def inner(e):
        n = e.get_pyobj()
        if n.constant is not None:
            return n.constant
        else:
            # NB: we REQUIRE all symints to be tracked
            return get_proxy_slot(n, tracer)()
    return inner


def fetch_tensor_proxy(tracer):
    return lambda t: get_proxy_slot(t, tracer, t)

HANDLED_TYPES = (torch.Tensor, torch.nn.Parameter)

def proxy_call(proxy_mode, func, args, kwargs):
    def can_handle_tensor(x):
        return type(x) in HANDLED_TYPES or has_proxy_slot(x, proxy_mode.tracer)

    # If there are any tensor subclasses, we need to handle those tensor subclasses first
    # TODO: we could use types to test this
    if not pytree.tree_all_only(torch.Tensor, can_handle_tensor, (args, kwargs)):
        return NotImplemented

    if func in CURRENT_DECOMPOSITION_TABLE:
        with proxy_mode.restore():
            r = CURRENT_DECOMPOSITION_TABLE[func](*args, **kwargs)
            if r is not NotImplemented:
                return r

    with proxy_mode.restore():
        r = func.decompose(*args, **kwargs)
        if r is not NotImplemented:
            return r

    tracer = proxy_mode.tracer
    f_args, f_kwargs = pytree.tree_map_only(torch.Tensor, fetch_tensor_proxy(tracer), (args, kwargs))

    # If there are SymInts, we also should not consider this constant.
    # However, fake tensor handling of SymInts is sufficiently broken that
    # I couldn't write a test for this case
    all_constant = (
        pytree.tree_all_only(_ProxyTensor, lambda t: t.constant is not None, (f_args, f_kwargs))
        # TODO: maybe constant SymInts should also be allowed?  Not sure if
        # this can happen
        and pytree.tree_all_only((SymInt, SymFloat), lambda _: False, (args, kwargs))
    )

    if torch.Tag.data_dependent_output in func.tags:  # type: ignore[attr-defined]
        # Check if all of the Tensor inputs are constants
        if all_constant:
            const_args, const_kwargs = pytree.tree_map_only(
                _ProxyTensor, lambda t: t.constant, (f_args, f_kwargs)
            )
            with maybe_disable_fake_tensor_mode():
                return func(*const_args, **const_kwargs)
        raise RuntimeError(
            "It appears that you're trying to get value out of a tracing tensor - erroring out! "
            "It's likely that this is caused by data-dependent control flow or similar."
        )
    proxy_args, proxy_kwargs = pytree.tree_map_only(
        (SymInt, SymFloat),
        fetch_sym_proxy(proxy_mode.tracer),
        pytree.tree_map_only(_ProxyTensor, lambda e: e.proxy, (f_args, f_kwargs))
    )

    # When we trace through a torch.tensor invocation, you never actually
    # see a torch.ops.aten.tensor call. Instead, the way this function is
    # implemented internally is that we allocate a plain tensor (this is
    # *guaranteed* to be a plain tensor, we disable all modes when doing
    # so), and then call at::lift_fresh on it (to give modes a chance to do
    # their stuff).  Furthermore, the tensor argument to lift_fresh is guaranteed
    # to be freshly allocated, so we want lift_fresh to be a no-op (directly
    # returning the input argument).
    #
    # Here is the basic problem: when we trace this sequence of executions
    # into an FX graph, what happens to this call sequence?  Traditionally,
    # tensor constants get interned as buffers on the FX GraphModule.  But
    # this is dangerous.  Consider:
    #
    #       x = torch.tensor(1)
    #       x.add_(2)
    #
    # Naively, this traces into:
    #
    #       t = self._tensor_constant0  # initialized to torch.tensor(1)
    #       x = torch.ops.aten.lift_fresh(t)
    #       x.add_(2)
    #
    # If lift_fresh returns t directly, the subsequent add_ call will
    # modify the tensor constant. Really, the problem is we've violated
    # the invariant the the argument to lift is fresh.  So what we should
    # preserve the invariant by replacing lift_fresh with lift_fresh_copy:
    #
    #       t = self._tensor_constant0  # initialized to torch.tensor(1)
    #       x = torch.ops.aten.lift_fresh_copy(t)
    #       x.add_(2)
    #
    # This is what the overload modification does.
    if func is torch.ops.aten.lift_fresh.default:
        func = torch.ops.aten.lift_fresh_copy.default

    traced_func = torch.ops.aten.reshape.default if func == torch.ops.aten.view.default else func
    proxy_out = proxy_mode.tracer.create_proxy('call_function', traced_func, proxy_args, proxy_kwargs,
                                               name=proxy_mode.tracer.graph._target_to_str(func.overloadpacket.__name__))

    # This makes DCE marginally less likely to DCE inplace operations.
    # It is not strictly necessary
    # Kind of a hacky way to test if an op is in-place or not
    if func.overloadpacket.__name__[-1] == "_" and func.overloadpacket.__name__[0] != "_":
        if isinstance(args[0], List):
            # e.g., c10d::allreduce_ returns a list of tensors as the first element
            # in the output.
            for i, a in enumerate(args[0]):
                a.proxy = proxy_out[0][i]
        else:
            args[0].proxy = proxy_out

    out = func(*args, **kwargs)

    # In some circumstances, we will be tracing in a situation where a tensor
    # is *statically* known to be a constant (currently, this only happens if
    # you run torch.tensor; deterministic factory functions like torch.arange
    # don't get this treatment).  When the tensor in question is small, it's
    # helpful to due constant propagation in case we call item() (in which
    # case we can return the constant value that is known, rather than give
    # an error.)  The logic here tests if constant propagation is possible
    # (because all of the inputs are constant).  If so, we disable fake tensor
    # mode (if it is on) and do true compute on the constant.
    #
    # It's worth highlighting that we're making a policy decision here.
    # There is a potential that the tensor is actually quite large, and we
    # don't actually want to run the compute.  The tensor being quite large
    # is one of the reasons why factory functions don't get this treatment
    # (since they can be quite large; if a parameter is initialized to a
    # constant value it will be!)  Similarly, there is also a potential
    # to run an operator that blows up the size of a small tensor; we don't
    # protect against this case, but we could force, e.g., only single
    # element constant computation by testing the numel of the result before
    # propagating const-ness.  Similarly, we don't require the constant to
    # live on CPU, but we could.
    any_constant = pytree.tree_any_only(_ProxyTensor, lambda t: t.constant is not None, (f_args, f_kwargs))

    constant = None

    # If this is a lift, the input tensor is guaranteed to be a
    # constant, so we keep a copy of the original argument along so
    # we can query it if we're asked to item() it at some later point
    if func is torch.ops.aten.lift_fresh_copy.default and out.numel() <= CONSTANT_NUMEL_LIMIT:
        with maybe_disable_fake_tensor_mode():
            constant = args[0].clone()
    elif (
        torch.Tag.nondeterministic_seeded not in func.tags  # type: ignore[attr-defined]
        and all_constant
        and any_constant
        and pytree.tree_all_only(torch.Tensor, lambda t: t.numel() <= CONSTANT_NUMEL_LIMIT, out)
    ):
        # NB: do NOT include factories as constants
        with maybe_disable_fake_tensor_mode():
            const_args, const_kwargs = pytree.tree_map_only(
                _ProxyTensor, lambda t: t.constant, (f_args, f_kwargs)
            )
            constant = func(*const_args, **const_kwargs)
    else:
        constant = None

    track_tensor_tree(out, proxy_out, constant=constant, tracer=tracer)
    return out


class PythonKeyTracer(Tracer):
    def __init__(self):
        super().__init__()

    # In general, we don't want to make modules leaves. In principle, users of
    # this tracer might want to override this in order to turn a couple specific
    # modules into leaves in the traced graph.
    def call_module(
            self, m: torch.nn.Module, forward: Callable[..., Any], args: Tuple[Any, ...], kwargs: Dict[str, Any]
    ) -> Any:
        return forward(*args, **kwargs)

    # We don't want to turn getattr calls into proxies. So we just return the actual value.
    def getattr(self, attr, attr_val, parameter_proxy_cache):
        return attr_val

    def create_arg(self, a: Any):
        if isinstance(a, torch.nn.Parameter):
            for n, p in self.root.named_parameters():
                if a is p:
                    return self.create_node('get_attr', n, (), {})
            qualname: Optional[str] = None

            if not qualname:
                i = 0
                while True:
                    qualname = f'_param_constant{i}'
                    if not hasattr(self.root, qualname):
                        break
                    i += 1
                setattr(self.root, qualname, a)

            return self.create_node('get_attr', qualname, (), {})
        elif isinstance(a, (SymInt, SymFloat)):
            assert a.get_pyobj().constant is not None
            return a.get_pyobj().constant
        return super().create_arg(a)


def dispatch_trace(
        root: Union[torch.nn.Module, Callable],
        tracer: Tracer,
        concrete_args: Optional[Tuple[Any, ...]] = None,
) -> GraphModule:
    graph = tracer.trace(root, concrete_args)
    name = root.__class__.__name__ if isinstance(root, torch.nn.Module) else root.__name__
    return GraphModule(tracer.root, graph, name)


def wrap_key(f, tensors, tracer):
    flat_tensors, tensors_spec = pytree.tree_flatten(tensors)

    @functools.wraps(f)
    def wrapped(*proxies):
        flat_proxies, proxies_spec = pytree.tree_flatten(proxies)
        assert len(flat_proxies) == len(flat_tensors)
        track_tensor_tree(flat_tensors, flat_proxies, constant=None, tracer=tracer)

        out = f(*tensors)
        return pytree.tree_map_only(
            torch.Tensor,
            lambda t: get_proxy_slot(t, tracer, t, lambda x: x.proxy),
            out
        )

    return wrapped


class ProxyTorchDispatchMode(TorchDispatchMode):
    def __init__(self, tracer):
        self.tracer = tracer
        self.enable_tracing = True
        self.sym_mode = ProxySymDispatchMode(tracer)
        self.trace_state = {}

    def __torch_dispatch__(self, func, types, args=(), kwargs=None):
        with self.sym_mode.enable(False):
            return self.inner_torch_dispatch(func, types, args, kwargs)

    @contextmanager
    def restore(self):
        with self.sym_mode.enable(True):
            with super().restore():
                yield

    def inner_torch_dispatch(self, func, types, args=(), kwargs=None):
        if not self.enable_tracing:
            return func(*args, **kwargs)

        if func in [prim.device.default]:
            return func(*args, **kwargs)

        return proxy_call(self, func, args, kwargs)


SymInt = torch.SymIntNode
SymFloat = torch.SymFloatNode


class ProxySymDispatchMode(SymDispatchMode):
    def __init__(self, tracer):
        super().__init__()
        self.tracer = tracer
        # When false, we don't trace operations.  If you do this, you MUST
        # call track_tensor/track_tensor_tree on all results of the operation
        # to ensure we can adeduately track the results
        self.enable_tracing = True

    @contextmanager
    def enable(self, b):
        old = self.enable_tracing
        self.enable_tracing = b
        try:
            yield
        finally:
            self.enable_tracing = old

    def _compute_proxy(self, func, args, out):
        n_args = tuple(
            get_proxy_slot(a, self.tracer)().node if a.constant is None else a.constant
            if isinstance(a, (PySymInt, PySymFloat)) else a
            for a in args
        )

        # func doesn't have a __torch_function__ that Proxy can interpose, so
        # we gotta do it manually
        n_out = self.tracer.create_node("call_function", func, n_args, {})
        p_out = fx.Proxy(n_out, self.tracer)
        set_meta(p_out, out)
        return p_out

    def __sym_dispatch__(self, func, types, args, kwargs):
        if not self.enable_tracing:
            return func(*args, **kwargs)
        # For speed, we assume there are no nested data structures
        # (otherwise we could use tree_map)
        # We also assume there are no keyword arguments.
        assert not kwargs
        out = func(*args, **kwargs)
        assert isinstance(out, (PySymInt, PySymFloat)), f"{func}(*{args}, **{kwargs}) = {out}"

        # Delays tracing out the proxies on this op until we actually need it
        p_out_thunk = thunkify(self._compute_proxy, func=func, args=args, out=out)
        set_proxy_slot(out, self.tracer, p_out_thunk)
        return out


# TODO: I'm not sure what the point of this class is; you can just
# make_fx through a regular Interpreter
class DecompositionInterpreter(torch.fx.Interpreter):
    def __init__(self, module: torch.fx.GraphModule, new_graph: torch.fx.Graph, decomposition_table=None, **kwargs):
        super().__init__(module, **kwargs)
        self.new_graph = new_graph
        self.tracer = torch.fx.proxy.GraphAppendingTracer(self.new_graph)
        self.decomposition_table = decomposition_table
        if self.decomposition_table is None:
            self.decomposition_table = {}
        self.mode = ProxyTorchDispatchMode(self.tracer)

    def placeholder(self, target, args, kwargs):
        out = super().placeholder(target, args, kwargs)
        proxy = torch.fx.Proxy(self.new_graph.placeholder(target), self.tracer)
        track_tensor_tree(out, proxy, constant=None, tracer=self.tracer)
        # TODO handle case where the first character of target is '*'
        return out

    def get_attr(self, target, args, kwargs):
        out = super().get_attr(target, args, kwargs)
        proxy = torch.fx.Proxy(self.new_graph.get_attr(target), self.tracer)
        track_tensor_tree(out, proxy, constant=None, tracer=self.tracer)
        return out

    # call_function, call_method, call_module get traced automatically by the outer mode.

    def output(self, target, args, kwargs):
        out = super().output(target, args, kwargs)

        def unwrap(e):
            return get_proxy_slot(e, self.tracer, e, lambda x: x.proxy.node)
        self.new_graph.output(pytree.tree_map(unwrap, out))
        return out

    def run(self, *args, **kwargs):
        # Should enter the mode at least once for being able to restore it later
        # See: https://github.com/pytorch/pytorch/pull/82549#discussion_r934782025
        with decompose(self.decomposition_table), self.mode:
            return super().run(*args, **kwargs)


def wrapper_and_args_for_make_fx(func, args, kwargs):
    # make_fx doesn't support kwargs, so we need to do this flattening
    # and then unflatten the args before calling func
    flat_args, spec = pytree.tree_flatten((args, kwargs))

    def wrapped(flat_args):
        fn_args, fn_kwargs = pytree.tree_unflatten(flat_args, spec)
        return func(*fn_args, **fn_kwargs)
    return wrapped, flat_args

@contextmanager
def disable_autocast_cache():
    old_value = torch.is_autocast_cache_enabled()
    torch.set_autocast_cache_enabled(False)
    try:
        yield
    finally:
        torch.set_autocast_cache_enabled(old_value)


def make_fx(f, decomposition_table=None, tracing_mode="real"):
    assert tracing_mode in ["real", "fake", "symbolic"]

    if decomposition_table is None:
        decomposition_table = {}

    @functools.wraps(f)
    def wrapped(*args):
        phs = pytree.tree_map(lambda _: fx.PH, args)  # type: ignore[attr-defined]
        fx_tracer = PythonKeyTracer()
        fake_tensor_mode: Any = nullcontext()
        if tracing_mode == "real":
            fake_tensor_mode = nullcontext()

            def restore_fake_tensor_mode():
                return nullcontext()
        elif tracing_mode == "fake":
            fake_tensor_mode = FakeTensorMode(allow_fallback_kernels=True)
            # initialize the mode
            with fake_tensor_mode:
                pass

            def restore_fake_tensor_mode():
                return fake_tensor_mode.restore()
        elif tracing_mode == "symbolic":
            fake_tensor_mode = FakeTensorMode(allow_fallback_kernels=False)
            # initialize the mode
            with fake_tensor_mode:
                pass

            def restore_fake_tensor_mode():
                return fake_tensor_mode.restore()
        else:
            raise AssertionError(f"Unexpected tracing type: {tracing_mode}")

        python_dispatcher_mode: Any = nullcontext()
        if tracing_mode == "symbolic":
            python_dispatcher_mode = enable_python_dispatcher()

        proxy_mode = ProxyTorchDispatchMode(fx_tracer)

        def wrap_fake_concrete(x):
            if isinstance(x, torch.Tensor):
                return fake_tensor_mode.from_tensor(x)  # type: ignore[attr-defined]

            return x

        shape_env = ShapeEnv()
        sym_mode = proxy_mode.sym_mode

        # todo: Figure out a more informative name for symints
        def wrap_fake_symbolic(x, sym_shape):
            if isinstance(x, torch.Tensor):
                val = FakeTensor(fake_tensor_mode, torch.empty(sym_shape, device="meta", requires_grad=x.requires_grad), x.device)
                return val
            return x

        wrap_fn_map = {
            "real": lambda x: x,
            "fake": wrap_fake_concrete,
        }
        if tracing_mode == "symbolic":
            flat_shapes = shape_env.create_shapes_for_args(args)
            flat_args, spec = pytree.tree_flatten(args)
            args = pytree.tree_unflatten(list(map(lambda a: wrap_fake_symbolic(a[0], a[1]), zip(flat_args, flat_shapes))), spec)
        else:
            args = pytree.tree_map(wrap_fn_map[tracing_mode], args)

        if not hasattr(inspect.unwrap(f), '__code__') or inspect.unwrap(f).__code__.co_flags & inspect.CO_VARARGS:
            # FX doesn't support varargs, so we gotta fake up a wrapper
            # TODO: Would be nice to fix this at the source...
            func = fake_signature(f, len(phs))
        else:
            func = f

        # We disable the autocast cache as the autocast cache causes type conversions on parameters to
        # check a cache, which introduces untracked tensors into the graph
        with decompose(decomposition_table), restore_fake_tensor_mode(), python_dispatcher_mode, \
             sym_mode, proxy_mode, disable_autocast_cache():  # type: ignore[attr-defined]
            t = dispatch_trace(wrap_key(func, args, fx_tracer), tracer=fx_tracer, concrete_args=tuple(phs))

        # TODO: kind of a bad way to do it, should maybe figure out a better way
        t.shape_env = shape_env  # type: ignore[assignment]
        return t

    return wrapped


def get_torch_dispatch_modes():
    modes = [torch._C._get_torch_dispatch_mode()]
    if modes[-1] is None:
        return list()
    while modes[-1].inner is not None:
        modes.append(modes[-1].inner)
    return modes


@contextlib.contextmanager
def disable_proxy_modes_tracing():
    # TODO: This probably doesn't correctly also disable ProxySymDispatchMode
    modes = get_torch_dispatch_modes()
    proxy_tensor_modes = [m for m in modes if isinstance(m, ProxyTorchDispatchMode)]
    olds = [m.enable_tracing for m in proxy_tensor_modes]
    for proxy_mode in proxy_tensor_modes:
        proxy_mode.enable_tracing = False
    try:
        yield
    finally:
        for proxy_mode, old in zip(proxy_tensor_modes, olds):
            proxy_mode.enable_tracing = old


def get_isolated_graphmodule(func, args, kwargs, tracing_mode="real"):
    """A helper function used to get the GraphModule for the given func.

    It's expected to be used in the ProxyTensor tracing context.
    It detaches the args and kwargs from the current tracer so that the trace of
    the current graph module can be created without any side-effects.
    """
    wrapped, all_args = wrapper_and_args_for_make_fx(func, args, kwargs)

    with disable_proxy_modes_tracing():
        gm = make_fx(wrapped, tracing_mode=tracing_mode)(all_args)
    return gm<|MERGE_RESOLUTION|>--- conflicted
+++ resolved
@@ -104,30 +104,12 @@
             proxy.node.meta['tensor_meta'] = _extract_tensor_metadata(val)
     return proxy
 
-<<<<<<< HEAD
-def cache(f):
-    out = None
-    @functools.wraps(f)
-    def new_f(*args, **kwargs):
-        nonlocal out
-        if out is None:
-            out = f(*args, **kwargs)
-        return out
-    return new_f
-
-def thunkify(f, *args, **kwargs):
-    """
-    Delays computation of f until it's called again, which is done by
-    """
-    return cache(functools.partial(f, *args, **kwargs))
-=======
 def thunkify(f, *args, **kwargs):
     """
     Delays computation of f until it's called again
     Also caches the result
     """
     return functools.lru_cache(1)(functools.partial(f, *args, **kwargs))
->>>>>>> cf3a0a85
 
 def track_tensor(tensor, proxy, *, constant, tracer):
     def try_set_proxy_slot(outer_s, proxy_callable, *args):
@@ -136,14 +118,6 @@
             inner_s = outer_s.get_pyobj()
             assert isinstance(inner_s, PySymInt)
 
-<<<<<<< HEAD
-            def thunk():
-                nonlocal proxy
-                if proxy is None:
-                    proxy = proxy_callable(inner_s, *args)
-                return proxy
-=======
->>>>>>> cf3a0a85
             set_proxy_slot(inner_s, tracer, thunkify(proxy_callable, inner_s, *args))
 
     # The basic idea is that we need to associate each tensor/SymInt
