#include <ATen/NamedTensorUtils.h>
#include <ATen/core/PythonFallbackKernel.h>
#include <c10/core/DeviceType.h>
#include <c10/core/SafePyObject.h>
#include <c10/util/DeadlockDetection.h>
#include <c10/util/irange.h>
#include <pybind11/pybind11.h>
#include <torch/csrc/Device.h>
#include <torch/csrc/DynamicTypes.h>
#include <torch/csrc/Exceptions.h>
#include <torch/csrc/Size.h>
#include <torch/csrc/THP.h>
#include <torch/csrc/Types.h>
#include <torch/csrc/autograd/autograd.h>
#include <torch/csrc/autograd/edge.h>
#include <torch/csrc/autograd/function.h>
#include <torch/csrc/autograd/functions/accumulate_grad.h>
#include <torch/csrc/autograd/generated/VariableType.h>
#include <torch/csrc/autograd/python_cpp_function.h>
#include <torch/csrc/autograd/python_hook.h>
#include <torch/csrc/autograd/python_variable_indexing.h>
#include <torch/csrc/autograd/utils/error_messages.h>
#include <torch/csrc/autograd/utils/wrap_outputs.h>
#include <torch/csrc/autograd/variable.h>
#include <torch/csrc/jit/frontend/tracer.h>
#include <torch/csrc/tensor/python_tensor.h>
#include <torch/csrc/utils/cuda_lazy_init.h>
#include <torch/csrc/utils/pybind.h>
#include <torch/csrc/utils/pycfunction_helpers.h>
#include <torch/csrc/utils/python_arg_parser.h>
#include <torch/csrc/utils/python_strings.h>
#include <torch/csrc/utils/tensor_new.h>

#include <torch/library.h>
#include <torch/csrc/jit/python/pybind_utils.h>
#include <torch/csrc/autograd/python_mode.h>


#include <ATen/ATen.h>
#include <pybind11/pybind11.h>

#include <structmember.h>
#include <cstdint>
#include <iostream>
#include <memory>
#include <utility>
#include <vector>



using namespace at;
using namespace torch;
using namespace torch::autograd;

namespace {

std::string concrete_name_fn(const c10::impl::PyInterpreter* self) {
  std::stringstream ss;
  ss << self;
  return ss.str();
}

// NOTE [PyInterpreter::decref takes an `is_tensor` arg]
// Before calling PyInterpreter::decref, we must statically know if the
// pyobj is a Tensor or not.
// - If it is a tensor, we need to be careful about PyObject resurrection
// - If it is not a tensor, we can freely decref
// One alternative to this is using PyObject_IsInstance
// to get at this information. However, we don't want to risk an incorrect
// `__instancecheck__` changing the semantics here.
void concrete_decref_fn(const c10::impl::PyInterpreter* self, PyObject* pyobj, bool is_tensor) {
  // Leak the pyobj if not initialized.  This can happen if we are running
  // exit handlers that are destructing tensors with residual (owned)
  // PyObjects stored in them.
  if (!Py_IsInitialized())
    return;

  pybind11::gil_scoped_acquire gil;
  // Two possibilities:
  // 1. We are decref-ing a tensor. Then we must be careful about
  // PyObject resurrection (this only applies to Tensors, see THPVariable_clear).
  // 2. We are decref-ing some other Python object. We don't do
  // PyObject resurrection on non-Tensors, so we just carry on as usual
  if (is_tensor && Py_REFCNT(pyobj) > 1) {
    // It's still alive!  This can happen if a weak ref resurrected
    // the PyObject without flipping ownership.  At this point it is
    // too late to rescue the object, so just stub out the PyObject
    // so that it fails on subsequent uses.  Don't raise an error here;
    // you're probably in a destructor.
    TORCH_WARN(
      "Deallocating Tensor that still has live PyObject references.  "
      "This probably happened because you took out a weak reference to "
      "Tensor and didn't call _fix_weakref() after dereferencing it.  "
      "Subsequent accesses to this tensor via the PyObject will now fail."
    );
    ((THPVariable*)pyobj)->cdata = MaybeOwned<Variable>();
  }
  Py_DECREF(pyobj);
};

c10::intrusive_ptr<TensorImpl> concrete_detach_fn(const c10::impl::PyInterpreter*, const c10::TensorImpl* self);
void concrete_dispatch_fn(
    const c10::impl::PyInterpreter*,
    const c10::OperatorHandle& op,
    torch::jit::Stack* stack,
    const std::shared_ptr<SafePyObject>& type);

class PyInterpreterHolder {
 public:
  PyInterpreterHolder()
      : impl_(new c10::impl::PyInterpreter(
            &concrete_name_fn,
            &concrete_decref_fn,
            &concrete_detach_fn,
            &concrete_dispatch_fn)) {}
  // NB: intentionally leaks the memory
  ~PyInterpreterHolder() {
    impl_->disarm();
  }
  c10::impl::PyInterpreter* get() const noexcept {
    return impl_;
  }

 private:
  c10::impl::PyInterpreter* impl_;
};
PyInterpreterHolder self_interpreter;

} // anonymous namespace

c10::impl::PyInterpreter* getPyInterpreter() {
  return self_interpreter.get();
}

namespace py = pybind11;

PyObject *THPVariableClass = nullptr;

PyObject *ParameterClass = nullptr;

static PyObject* THPVariable_NewWithVar(
    PyTypeObject* type,
    Variable _var,
    c10::impl::PyInterpreterStatus status);

// clang-tidy gets confused by static const
static const char* VOLATILE_WARNING =
    "volatile was removed and now has no effect. Use "
    "`with torch.no_grad():` instead.";

static bool check_has_torch_dispatch(PyObject *obj) {
  PyTypeObject *tp = Py_TYPE(obj);
  py::object attr = PyObject_FastGetAttrString(obj, "__torch_dispatch__");
  return (
    !THPVariable_CheckTypeExact(tp) &&
    // TODO: test if Python key is disabled
    attr.ptr() != nullptr &&
    attr.ptr() != torch::disabled_torch_dispatch_impl()
  );
}

// NOLINTNEXTLINE
static PyObject* device_to_py_class_ [static_cast<size_t>(c10::DeviceType::COMPILE_TIME_MAX_DEVICE_TYPES)];

void registerPythonTensorClass(const std::string& device, PyObject* python_tensor_class) {
  c10::Device dev(device);

  TORCH_CHECK(dev.type() == kXLA, "Only the python class for XLA can be overriden");
  if (device_to_py_class_[static_cast<size_t>(dev.type())] != nullptr) {
    TORCH_WARN("Overriding a previously registered python class for ", dev.str());
  }

  device_to_py_class_[static_cast<size_t>(dev.type())] = python_tensor_class;
}

static PyObject* getPythonTensorClass(c10::Device d) {
  return device_to_py_class_[static_cast<size_t>(d.type())];
}

// TODO: Make this take Variable by const reference
PyObject * THPVariable_Wrap(at::TensorBase var)
{
  if (!var.defined()) {
    Py_RETURN_NONE;
  }

  c10::optional<PyObject*> mb_obj =
      var.unsafeGetTensorImpl()->check_pyobj(self_interpreter.get());
  c10::impl::PyInterpreterStatus status;
  if (mb_obj.has_value()) {
    auto obj = *mb_obj;
    if (obj) {
      if (var.unsafeGetTensorImpl()->owns_pyobj()) {
        // C++ owns the Python object; this implies there weren't any other
        // owning references to the Python object.  Since we're making the
        // object "live" again on Python side, let's flip back the ownership
        // (Python owns C++) as it would now be unsound to deallocate the C++
        // object if all C++ references go to zero
        var.unsafeGetTensorImpl()->set_owns_pyobj(false);
        reinterpret_cast<THPVariable*>(obj)->cdata =
            MaybeOwned<Variable>::owned(std::move(var));
        // NB: incref is not necessary, because we are "stealing" the previous
        // ownership from the Variable to return it here for the wrap
        return obj;
      }
      Py_INCREF(obj);
      return obj;
    }
    // TODO: a better invariant is that if we tagged, we MUST have a valid
    // PyObject.  That's PyObject preservation
    // (https://github.com/pytorch/pytorch/pull/56017).  Prior to this PR
    // being a thing, the PyObject field will get cleared when all references
    // to the Python object are removed.
    status = c10::impl::PyInterpreterStatus::TAGGED_BY_US;
  } else {
    // Assumption: if a Tensor has been shared across threads, this induces
    // a refcount bump.  Therefore, if the use count 1, we are the sole thread
    // with access to this tensor and no race is possible.
    if (var.use_count() <= 1) {
      status = c10::impl::PyInterpreterStatus::DEFINITELY_UNINITIALIZED;
    } else {
      status = c10::impl::PyInterpreterStatus::MAYBE_UNINITIALIZED;
    }
  }

  if (C10_LIKELY(var.device().type() != c10::kXLA)) {
    return THPVariable_NewWithVar(
      (PyTypeObject*)THPVariableClass, std::move(var), status);
  }

  if (auto clazz = getPythonTensorClass(var.device())) {
      return THPVariable_NewWithVar(
        (PyTypeObject*)clazz, std::move(var), status);
  }

  return THPVariable_NewWithVar(
      (PyTypeObject*)THPVariableClass, std::move(var), status);
}

bool isResurrectable(THPVariable* self) {
  // We want to divide this check into 2 cases.

  // 1. C++ owns PyObject (in this case, self->cdata.unsafeIsBorrowed() is
  // true). You might think that in this case, it is impossible for tp_clear to
  // be called: surely the C++ reference to the PyObject is keeping it live? And
  // you'd be right! In fact, when C++ owns the PyObject, we have an invariant
  // that the refcount on the PyObject should be precisely one (because if you
  // take out another reference to the PyObject, we're supposed to flip the
  // ownership pointer back). In reality, you can violate this invariant
  // temporarily with weak references, so we don't test for it in asserts.

  // 2. PyObject owns C++ (in this case, self->cdata.unsafeIsBorrowed() is
  // false). In this case, tp_clear can get called if the PyObject is referenced
  // from a dead cycle, and nowhere else. But if resurrection did not occur,
  // then the reference to C++ from the PyObject must be the ONLY reference to
  // the C++ object.
  if (self->cdata.unsafeIsBorrowed()) {
    return false;
  }
  auto const& tensor = THPVariable_Unpack(self);
  if (!tensor.defined() || tensor.use_count() <= 1) {
    return false;
  }
  return true;
}

// returns true if successfully rezzed; if so, cancel the
// rest of deallocation
static bool THPVariable_tryResurrect(THPVariable* self) {
  const auto& tensor = THPVariable_Unpack(self);

  if (!isResurrectable(self)) {
    return false;
  }

  // At this point, we are definitely going to resurrect the tensor. So, the
  // tensor better be defined :)
  TORCH_INTERNAL_ASSERT(tensor.defined());

  // There are other C++ owners of the tensor.  Flip ownership
  // so that C++ owns this Python object, and cancel deallocation.
  TORCH_INTERNAL_ASSERT(!tensor.unsafeGetTensorImpl()->owns_pyobj());

  tensor.unsafeGetTensorImpl()->set_owns_pyobj(true);

// Resurrect the Python object.  This is something CPython does
// internally occasionally, see
// https://github.com/python/cpython/blob/b98eba5bc2ffbe7a0ed49d540ebc4f756ae61985/Objects/object.c#L248-L259
// so we just copy the pattern here.  Note that we don't have to worry
// about saving and restoring the refcount (as the quoted code does)
// because we actually DO need to reset the refcount to one here, we
// can't assume that some other code has taken care of it.
// NB: this will overreport _Py_RefTotal but based on inspection of object.c
// there is no way to avoid this
#ifdef Py_TRACE_REFS
  _Py_AddToAllObjects(reinterpret_cast<PyObject *>(self), 1);
#endif
  Py_INCREF(self);

  // Flip THPVariable to be non-owning
  // (near use-after-free miss here: fresh MaybeOwned is created breaking
  // reference on Tensor in struct BEFORE we overwrite the old one)
  self->cdata = MaybeOwned<Variable>::borrowed(tensor);

  // NB: At this point, tensor *could* be dead (e.g., some other C++ thread
  // decrefed it.)  At this point, it is probably waiting on the GIL to
  // deallocate the Python object and will kill self, BUT NOT YET.

  return true;
}


static int THPVariable_clear(THPVariable* self) {
  // Is it OK for an object to still be live after running
  // tp_clear? Yes. When Python is breaking reference cycles, it can't assume
  // that an object will dealloc after it's cleared.  The source code explicitly
  // handles this case:
  // https://github.com/python/cpython/blob/4e661cd69164318c1f871faa476c68a04092ddc4/Modules/gcmodule.c#L1010-L1025

  // Note that we don't need to actually resurrect here. There are 2 cases:
  // 1. The PyObject is not part of a reference cycle. In this case, we don't
  // need to do anything. The GC will move on to try and break the reference
  // cycle on another object, which will eventually trigger tp_dealloc (and thus
  // resurrection).

  // 2. The PyObject is part of a reference cycle. This case should not actually
  // be possible, due to the logic in our tp_traverse (THPVariable_subclass_traverse).

  // In fact, resurrecting here breaks the invariant that "C++ owns Python only
  // when PyObject's refcount would otherwise be 0". Most immediately, as we're
  // merely breaking reference cycles here, there can be other references to the
  // PyObject. *However*, if other objects in the refcycle resurrect, then we
  // will be in a state where the PyObject has multiple Python references, yet
  // C++ owns the PyObject.

  // See https://github.com/pytorch/pytorch/pull/75933 for more discussion.
  if (isResurrectable((THPVariable*)self)) {
    return 0;
  }
  Py_CLEAR(self->backward_hooks);
  const auto& tensor = THPVariable_Unpack(self);
  if (tensor.defined()) {
    // Two situations to consider:
    //    PyObject -owns-> Tensor
    //        unsafeIsBorrowed() is FALSE.  We're obligated to look through
    //        Tensor to break references.  Clearing cdata must induce the
    //        destruction of the C++ Tensor.  If there were other references
    //        to C++ tensor, the Python object would have been resurrected
    //        by flipping the ownership.
    //    Tensor -owns-> PyObject
    //        unsafeIsBorrowed() is TRUE.  We're deallocating the PyObject
    //        because Tensor asked us to (it's already destructing).

    if (!self->cdata.unsafeIsBorrowed()) {
      // TODO: empirically, on OS X this assert appears to be untrue
      // In test_py_tensors_multi_async_call - ProcessGroupRpcTestWithSpawn
      // distributed/rpc/test_process_group_agent.py
      //
      //  libc++abi.dylib: terminating with uncaught exception of type
      //  c10::Error: !tensor.unsafeGetTensorImpl()->owns_pyobj()INTERNAL ASSERT
      //  FAILED at "../torch/csrc/autograd/python_variable.cpp":171, please
      //  report a bug to PyTorch. Exception raised from THPVariable_clear at
      //  ../torch/csrc/autograd/python_variable.cpp:171 (most recent call
      //  first): frame #0: c10::Error::Error(c10::SourceLocation,
      //  std::__1::basic_string<char, std::__1::char_traits<char>,
      //  std::__1::allocator<char> >) + 98 (0x1158a0442 in libc10.dylib) frame
      //  #1: c10::detail::torchCheckFail(char const*, char const*, unsigned
      //  int, char const*) + 205 (0x11589ed3d in libc10.dylib) frame #2:
      //  c10::detail::torchInternalAssertFail(char const*, char const*,
      //  unsigned int, char const*, c10::detail::CompileTimeEmptyString) + 9
      //  (0x1141e3f89 in libtorch_python.dylib) frame #3:
      //  THPVariable_clear(THPVariable*) + 412 (0x1148a547c in
      //  libtorch_python.dylib) frame #4:
      //  THPVariable_subclass_dealloc(_object*) + 453 (0x1148a5035 in
      //  libtorch_python.dylib) frame #5: (anonymous
      //  namespace)::concrete_decref_fn(c10::impl::PyInterpreter const*,
      //  _object*) + 53 (0x1148a5ea5 in libtorch_python.dylib) frame #6:
      //  c10::TensorImpl::release_resources() + 182 (0x11588c4a6 in
      //  libc10.dylib) frame #7:
      //  c10::MaybeOwned<at::Tensor>::operator=(c10::MaybeOwned<at::Tensor>&&)
      //  + 91 (0x11488c11b in libtorch_python.dylib) frame #8:
      //  THPVariable_subclass_dealloc(_object*) + 607 (0x1148a50cf in
      //  libtorch_python.dylib) <omitting python frames> frame #47: start + 1
      //  (0x7fff6ffc7cc9 in libdyld.dylib) frame #48: 0x0 + 4 (0x4 in ???)
      // TORCH_INTERNAL_ASSERT(!tensor.unsafeGetTensorImpl()->owns_pyobj());
      if (auto grad_acc =
              torch::autograd::impl::try_get_grad_accumulator(tensor)) {
        grad_acc->pre_hooks().clear();
      }
    }
  }
  TORCH_INTERNAL_ASSERT(!isResurrectable((THPVariable*)self));
  self->cdata = MaybeOwned<Variable>();
  return 0;
}


PyObject *THPVariable_pynew(PyTypeObject *type, PyObject *args, PyObject *kwargs);

static PyObject* THPVariable_fix_weakref(PyObject* self, PyObject* noargs) {
  const auto& var = THPVariable_Unpack(self);
  THPVariable_Wrap(var);
  Py_RETURN_NONE;
}

// Instantiates a subclass of self with the same data.
static PyObject* THPVariable_as_subclass(PyObject* _self, PyObject* args, PyObject* kwargs) {
  HANDLE_TH_ERRORS
  const auto& self = THPVariable_Unpack(_self);
  static PythonArgParser parser({
    "as_subclass(PyObject* cls)",
  });
  ParsedArgs<1> parsed_args{};
  auto r = parser.parse(_self, args, kwargs, parsed_args);
  PyObject* cls = r.pyobject(0);
  if (!PyType_Check(cls)) {
    throw torch::TypeError("cls must be a type (got %s)", Py_TYPE(cls)->tp_name);
  }
  return THPVariable_NewWithVar(
      (PyTypeObject*)cls,
      self.alias(),
      c10::impl::PyInterpreterStatus::DEFINITELY_UNINITIALIZED);
  END_HANDLE_TH_ERRORS
}

static PyObject* THPVariable_make_subclass(PyObject* _ignored, PyObject* args, PyObject* kwargs) {
  HANDLE_TH_ERRORS
  static PythonArgParser parser({
    "_make_subclass(PyObject* cls, Tensor data, bool require_grad=False)",
  });
  ParsedArgs<3> parsed_args{};
  auto r = parser.parse(args, kwargs, parsed_args);
  PyObject* cls = r.pyobject(0);
  if (!PyType_Check(cls)) {
    throw torch::TypeError("cls must be a type (got %s)", Py_TYPE(cls)->tp_name);
  }
  auto data =
      r.tensor(1).detach(); // creates a fresh Tensor (DEFINITELY_UNINITIALIZED)
  // We set `data`'s `allow_tensor_metadata_change` to true here, because we want to
  // allow the following use case for backward compatibility:
  //
  // ```python
  // rnn = torch.nn.RNN(100, 100, 2)
  // # The following calls `torch._cudnn_rnn_flatten_weight(rnn._flat_weights, ...)`,
  // # which changes storage of `rnn`'s weights in-place
  // rnn.flatten_parameters()
  // ```
  data.unsafeGetTensorImpl()->set_allow_tensor_metadata_change(true);
  data.set_requires_grad(r.toBool(2));
  return THPVariable_NewWithVar(
      (PyTypeObject*)cls,
      std::move(data),
      c10::impl::PyInterpreterStatus::DEFINITELY_UNINITIALIZED);
  END_HANDLE_TH_ERRORS
}

static PyObject* THPVariable_make_wrapper_subclass(PyObject*, PyObject* args, PyObject* kwargs) {
  HANDLE_TH_ERRORS
  // NB: pin_memory doesn't actually do anything
  // TODO: strides variant?
  static PythonArgParser parser({
    "_make_wrapper_subclass(PyObject* cls, IntArrayRef size, *, IntArrayRef? strides=None, int64_t? storage_offset=None, MemoryFormat? memory_format=None, ScalarType dtype=None, Layout layout=torch.strided, Device device=None, bool pin_memory=False, bool requires_grad=False)",
  });
  ParsedArgs<10> parsed_args{};
  auto r = parser.parse(args, kwargs, parsed_args);
  PyObject* cls = r.pyobject(0);

  TORCH_CHECK_TYPE(PyType_Check(cls), "cls must be a type (got ", Py_TYPE(cls)->tp_name, ")");

  // This is an important safety check; without it, the default behavior will be
  // to continue on to the underlying CPU/CUDA kernel advertised by the dispatch
  // key, which will immediately segfault because the data pointer is null.  By
  // forcing users to define __torch_dispatch__ we ensure this does not happen
  // TODO: This check is not complete; because the user can disable torch
  // dispatch and then go again, triggering segfault.  TBH I'm thinking I want
  // to delete this function entirely
  py::object attr = PyObject_FastGetAttrString(cls, "__torch_dispatch__");
  TORCH_CHECK_TYPE(attr.ptr() != nullptr && attr.ptr() != torch::disabled_torch_dispatch_impl()
,
    ((PyTypeObject*)cls)->tp_name, " must define __torch_dispatch__");

  const auto options = TensorOptions()
    .dtype(r.scalartype(5))
    .device(r.device(7))
    .layout(r.layoutOptional(6))
    // NB: long standing issue, requires_grad is not respected here; you
    // have to set it post facto, see https://github.com/pytorch/pytorch/issues/26428
    // .requires_grad(r.toBool(7))
    .pinned_memory(r.toBool(8));

  // don't bother releasing GIL here, as we are not allocating any nontrivial
  // data
  // TODO: for_blob produces non-resizable tensors, we might want this to be
  // resizable (have to define a custom allocator in that case)
  auto data = at::for_blob(nullptr, r.intlist(1))
        .strides(r.intlistOptional(2))
        .storage_offset(r.toInt64Optional(3))
        .context(nullptr, [](void *ctx) {})
        .target_device(options.device())  // TODO: this shouldn't be necessary if it came from options
        .options(options)
        .make_tensor();
  data.set_requires_grad(r.toBool(9));

  return THPVariable_NewWithVar(
      (PyTypeObject*)cls,
      std::move(data),
      c10::impl::PyInterpreterStatus::DEFINITELY_UNINITIALIZED);
  END_HANDLE_TH_ERRORS
}

typedef PyObject *(*getter)(PyObject *, void *);
typedef int (*setter)(PyObject *, PyObject *, void *);

PyObject *THPVariable_get_python_dispatch(THPVariable *self, void *unused)
{
  HANDLE_TH_ERRORS
  const auto& var = THPVariable_Unpack(self);
  return torch::autograd::utils::wrap(var.unsafeGetTensorImpl()->is_python_dispatch());
  END_HANDLE_TH_ERRORS
}

PyObject *THPVariable_get_T(THPVariable *self, void *unused)
{
  HANDLE_TH_ERRORS
  if (has_torch_function((PyObject *)self)) {
    return handle_torch_function_getter(self, "T");
  }
  const auto& var = THPVariable_Unpack(self);
  return THPVariable_Wrap(var.numpy_T());
  END_HANDLE_TH_ERRORS
}

PyObject *THPVariable_get_H(THPVariable *self, void *unused)
{
  HANDLE_TH_ERRORS
  if (has_torch_function((PyObject *)self)) {
    return handle_torch_function_getter(self, "H");
  }
  const auto& var = THPVariable_Unpack(self);
  return THPVariable_Wrap(var.matrix_H());
  END_HANDLE_TH_ERRORS
}

PyObject *THPVariable_get_mT(THPVariable *self, void *unused)
{
  HANDLE_TH_ERRORS
  if (has_torch_function((PyObject *)self)) {
    return handle_torch_function_getter(self, "mT");
  }
  const auto& var = THPVariable_Unpack(self);
  return THPVariable_Wrap(var.mT());
  END_HANDLE_TH_ERRORS
}

PyObject *THPVariable_get_mH(THPVariable *self, void *unused)
{
  HANDLE_TH_ERRORS
  if (has_torch_function((PyObject *)self)) {
    return handle_torch_function_getter(self, "mH");
  }
  const auto& var = THPVariable_Unpack(self);
  return THPVariable_Wrap(var.mH());
  END_HANDLE_TH_ERRORS
}

PyObject *THPVariable_get_cdata(THPVariable *self, void *unused)
{
  HANDLE_TH_ERRORS
  if (has_torch_function((PyObject *)self)) {
    return handle_torch_function_getter(self, "_cdata");
  }
  const auto& var = THPVariable_Unpack(self);
  return PyLong_FromVoidPtr(var.unsafeGetTensorImpl());
  END_HANDLE_TH_ERRORS
}

PyObject *THPVariable_get_version(THPVariable *self, void *unused)
{
  HANDLE_TH_ERRORS
  if (has_torch_function((PyObject *)self)) {
    return handle_torch_function_getter(self, "_version");
  }
  const auto& var = THPVariable_Unpack(self);
  return PyInt_FromLong(var._version());
  END_HANDLE_TH_ERRORS
}

PyObject *THPVariable_get_grad_fn(THPVariable *self, void *unused)
{
  HANDLE_TH_ERRORS
  if (has_torch_function((PyObject *)self)) {
    return handle_torch_function_getter(self, "grad_fn");
  }
  const auto& var = THPVariable_Unpack(self);
  if (!var.grad_fn()) {
    Py_RETURN_NONE;
  }
  return functionToPyObject(var.grad_fn());
  END_HANDLE_TH_ERRORS
}

static int THPVariable_set_grad_fn(THPVariable *self, PyObject *obj, void *unused)
{
  HANDLE_TH_ERRORS
  if (has_torch_function((PyObject *)self)) {
    return handle_torch_function_setter(self, "_grad_fn", obj);
  }
  THPUtils_assertRet(-1, obj, "Deletion of _grad_fn not allowed. Detach tensor instead!");
  THPUtils_assertRet(-1, obj == Py_None, "_grad_fn can be only set to None");
  THPVariable_Unpack(self).detach_();
  return 0;
  END_HANDLE_TH_ERRORS_RET(-1)
}

static PyObject *THPVariable_is_leaf(THPVariable *self, void *unused)
{
  HANDLE_TH_ERRORS
  if (has_torch_function((PyObject *)self)) {
    return handle_torch_function_getter(self, "is_leaf");
  }
  return PyBool_FromLong(!THPVariable_Unpack(self).grad_fn());
  END_HANDLE_TH_ERRORS
}

static PyObject * THPVariable_get_data(THPVariable *self, void *unused)
{
  HANDLE_TH_ERRORS
  if (has_torch_function((PyObject *)self)) {
    return handle_torch_function_getter(self, "data");
  }
  const auto& var = THPVariable_Unpack(self).variable_data();
  return THPVariable_Wrap(var);
  END_HANDLE_TH_ERRORS
}

int THPVariable_set_data(THPVariable *self, PyObject *data, void *unused)
{
  HANDLE_TH_ERRORS
  if (has_torch_function((PyObject *)self)) {
    return handle_torch_function_setter(self, "data", data);
  }
  THPUtils_assertRet(-1, data, "Deleting tensor data is not allowed. Delete tensor instead!");
  if (!THPVariable_Check(data)) {
    throw torch::TypeError("Variable data has to be a tensor, but got %s", Py_TYPE(data)->tp_name);
  }

  THPVariable_Unpack(self).set_data(THPVariable_Unpack(data));
  return 0;
  END_HANDLE_TH_ERRORS_RET(-1)
}

PyObject *THPVariable_get_grad(THPVariable *self, void *unused)
{
  HANDLE_TH_ERRORS
<<<<<<< HEAD
  return THPVariable_Wrap(THPVariable_Unpack(self).grad());
  END_HANDLE_TH_ERRORS
}

PyObject *THPVariable_get_grad(THPVariable *self, void *unused) {
  HANDLE_TH_ERRORS
  if (has_torch_function((PyObject *)self)) {
=======
  if (check_has_torch_function((PyObject *)self)) {
>>>>>>> e5f79da9
    return handle_torch_function_getter(self, "grad");
  }
  return THPVariable_Wrap(THPVariable_Unpack(self).grad());
  END_HANDLE_TH_ERRORS
}

int THPVariable_set_grad(THPVariable *self, PyObject *py_grad, void *unused)
{
  HANDLE_TH_ERRORS
  if (check_has_torch_function((PyObject *)self)) {
    return handle_torch_function_setter(self, "grad", py_grad);
  }
  const auto& var = THPVariable_Unpack(self);
  if (!py_grad || py_grad == Py_None) {
    var.mutable_grad().reset();
    return 0;
  }

  TORCH_CHECK_TYPE(THPVariable_Check(py_grad),
      "assigned grad expected to be a Tensor or None but got grad of type", THPUtils_typename(py_grad));
  THPUtils_assertRet(-1, self != (THPVariable*)py_grad,
      "can't assign Variable as its own grad");

  const auto& grad = THPVariable_Unpack(py_grad);
  bool gradIsSparse = (var.dtype() == grad.dtype() &&
                       var.device().type() == grad.device().type() &&
                       grad.layout() == kSparse);
  THPUtils_assertRet(-1, grad.options().type_equal(var.options()) || gradIsSparse,
      "assigned grad has data of a different type");
  if (var.is_cuda()) {
    THPUtils_assertRet(-1, grad.get_device() == var.get_device(),
        "assigned grad has data located on a different device");
  }
  THPUtils_assertRet(-1, grad.sizes().equals(var.sizes()),
      "assigned grad has data of a different size");

  var.mutable_grad() = grad;
  return 0;
  END_HANDLE_TH_ERRORS_RET(-1)
}

<<<<<<< HEAD
int THPVariable_set_grad(THPVariable *self, PyObject *py_grad, void *unused) {
  HANDLE_TH_ERRORS
  if (has_torch_function((PyObject *)self)) {
    return handle_torch_function_setter(self, "grad", py_grad);
  }
  return THPVariable_set__grad(self, py_grad, unused);
  END_HANDLE_TH_ERRORS_RET(-1)
}

=======
>>>>>>> e5f79da9
PyObject *THPVariable_get_volatile(THPVariable *self, void *unused)
{
  HANDLE_TH_ERRORS
  if (has_torch_function((PyObject *)self)) {
    return handle_torch_function_getter(self, "volatile");
  }
  const char* msg = "volatile was removed (Variable.volatile is always False)";
  auto r = PyErr_WarnEx(PyExc_UserWarning, msg, 1);
  if (r != 0) throw python_error();
  Py_RETURN_FALSE;
  END_HANDLE_TH_ERRORS
}

int THPVariable_set_volatile(THPVariable *self, PyObject *obj, void *unused)
{
  HANDLE_TH_ERRORS
  if (has_torch_function((PyObject *)self)) {
    return handle_torch_function_setter(self, "volatile", obj);
  }
  auto r = PyErr_WarnEx(PyExc_UserWarning, VOLATILE_WARNING, 1);
  if (r != 0) throw python_error();
  return 0;
  END_HANDLE_TH_ERRORS_RET(-1)
}

PyObject *THPVariable_get_output_nr(THPVariable *self, void *unused)
{
  HANDLE_TH_ERRORS
  if (has_torch_function((PyObject *)self)) {
    return handle_torch_function_getter(self, "output_nr");
  }
  const auto output_nr = static_cast<long>(THPVariable_Unpack(self).output_nr());
  return PyInt_FromLong(output_nr);
  END_HANDLE_TH_ERRORS
}

PyObject *THPVariable_get_requires_grad(THPVariable *self, void *unused)
{
  HANDLE_TH_ERRORS
  if (has_torch_function((PyObject *)self)) {
    return handle_torch_function_getter(self, "requires_grad");
  }
  if(THPVariable_Unpack(self).requires_grad()) {
    Py_RETURN_TRUE;
  } else {
    Py_RETURN_FALSE;
  }
  END_HANDLE_TH_ERRORS
}

PyObject *THPVariable_retains_grad(THPVariable *self, void *unused)
{
  HANDLE_TH_ERRORS
  if (has_torch_function((PyObject *)self)) {
    return handle_torch_function_getter(self, "retains_grad");
  }
  if(THPVariable_Unpack(self).retains_grad()) {
    Py_RETURN_TRUE;
  } else {
    Py_RETURN_FALSE;
  }
  END_HANDLE_TH_ERRORS
}

PyObject *THPVariable_get_ndim(THPVariable *self, void *unused)
{
  HANDLE_TH_ERRORS
  if (has_torch_function((PyObject *)self)) {
    return handle_torch_function_getter(self, "ndim");
  }
  return PyInt_FromLong(THPVariable_Unpack(self).dim());
  END_HANDLE_TH_ERRORS
}

PyObject *THPVariable_get_names(PyObject *self, void *unused)
{
  HANDLE_TH_ERRORS
  if (has_torch_function(self)) {
    return handle_torch_function_getter((THPVariable*)self, "names");
  }
  // The long-term plan is to return a list of (python) torch.Dimname.
  // However, for now, return a list of string.
  const auto& tensor = THPVariable_Unpack(self);
  size_t size = tensor.dim();
  THPObjectPtr tuple(PyTuple_New(size));
  if (!tuple) throw python_error();

  const auto dimnames = tensor.names();
  for (const auto i : c10::irange(size)) {
    // NOLINTNEXTLINE(cppcoreguidelines-init-variables)
    PyObject* str;
    if (dimnames[i].type() == at::NameType::WILDCARD) {
      // PyTuple_SET_ITEM steals a reference to the object. When the tuple is
      // deallocated, it'll decrement the refcount on Py_None, which is bad.
      // To avoid this, we "create" a new reference to Py_None by increasing
      // the refcount.
      // Sources:
      // - https://docs.python.org/3/c-api/tuple.html#c.PyTuple_SetItem
      // - https://stackoverflow.com/questions/16400600/how-to-return-a-tuple-containing-a-none-value-from-the-c-api
      Py_INCREF(Py_None);
      str = Py_None;
    } else {
      str = THPUtils_packString(dimnames[i].symbol().toUnqualString());
      if (!str) throw python_error();
    }
    PyTuple_SET_ITEM(tuple.get(), i, str);
  }
  return tuple.release();
  END_HANDLE_TH_ERRORS
}

int THPVariable_set_names(PyObject *self, PyObject *names, void *unused) {
  HANDLE_TH_ERRORS
  if (has_torch_function(self)) {
    return handle_torch_function_setter((THPVariable*)self, "names", names);
  }
  const auto& var = THPVariable_Unpack(self);
  if (names == Py_None) {
    at::internal_set_names_inplace(var, at::nullopt);
  } else {
    THPUtils_assertRet(-1,
        THPUtils_checkDimnameList(names),
        "names must either be None or a tuple of dim names");
    at::internal_set_names_inplace(var, torch::parseDimnameList(names));
  }
  return 0;
  END_HANDLE_TH_ERRORS_RET(-1)
}

int THPVariable_set_requires_grad(THPVariable *self, PyObject *obj, void *unused)
{
  HANDLE_TH_ERRORS
  if (has_torch_function((PyObject *)self)) {
    return handle_torch_function_setter(self, "requires_grad", obj);
  }
  THPUtils_assertRet(-1, obj && PyBool_Check(obj), "requires_grad must be a bool");
  const auto& var = THPVariable_Unpack(self);
  auto requires_grad = (obj == Py_True);
  if (!var.is_leaf()) {
    THPUtils_setError(autograd::utils::requires_grad_leaf_error(obj == Py_True).c_str());
    return -1;
  }
  if (requires_grad && !isDifferentiableType(at::typeMetaToScalarType((var.dtype())))) {
    THPUtils_setError("only Tensors of floating point and complex dtype can require gradients");
    return -1;
  }
  var.set_requires_grad(requires_grad);
  return 0;
  END_HANDLE_TH_ERRORS_RET(-1)
}

PyObject *THPVariable_get_name(THPVariable* self, void *unused)
{
  if (has_torch_function((PyObject *)self)) {
    HANDLE_TH_ERRORS
    return handle_torch_function_getter(self, "name");
    END_HANDLE_TH_ERRORS
  }
  const auto& tensor = THPVariable_Unpack(self);
  if (tensor.name() == "")
    Py_RETURN_NONE;
  return THPUtils_packString(tensor.name().c_str());
}

PyObject *THPVariable_get_backwards_hooks(THPVariable *self, void *unused)
{
  HANDLE_TH_ERRORS
  if (has_torch_function((PyObject *)self)) {
    return handle_torch_function_getter(self, "_backward_hooks");
  }
  if (self->backward_hooks) {
    Py_INCREF(self->backward_hooks);
    return self->backward_hooks;
  }
  Py_RETURN_NONE;
  END_HANDLE_TH_ERRORS
}

int THPVariable_set_backwards_hooks(THPVariable *self, PyObject *obj, void *unused)
{
  HANDLE_TH_ERRORS
  if (has_torch_function((PyObject *)self)) {
    return handle_torch_function_setter(self, "_backward_hooks", obj);
  }
  THPUtils_assertRet(-1, obj, "Deletion of _backwards_hooks not allowed!");
  if (obj == Py_None) {
    obj = nullptr;
  }
  Py_XINCREF(obj);
  Py_XDECREF(self->backward_hooks);
  self->backward_hooks = obj;
  const auto& tensor = THPVariable_Unpack(self);
  torch::autograd::impl::clear_hooks(tensor);
  if (obj) {
    torch::autograd::impl::add_hook(tensor, std::make_shared<PyFunctionPreHook>(obj, 0));
  }
  return 0;
  END_HANDLE_TH_ERRORS_RET(-1)
}

PyObject *THPVariable_get_base(THPVariable *self, void *unused)
{
  HANDLE_TH_ERRORS
  if (has_torch_function((PyObject *)self)) {
    return handle_torch_function_getter(self, "_base");
  }
  const auto& tensor = THPVariable_Unpack(self);
  if (tensor.is_view()) {
    return THPVariable_Wrap(tensor._base());
  }
  Py_RETURN_NONE;
  END_HANDLE_TH_ERRORS
}

#ifndef USE_DEPLOY
// This code is only used for asserts, so it is OK to skip it entirely from
// deploy interpreters (in which case we will just skip the safety check).  For
// a more precise check, it would be necessary to test that we are not holding
// the GIL for *all* active torch deploy interpreters.  There is not really any
// reason to do this.
struct ConcretePythonGILHooks : public c10::impl::PythonGILHooks {
  bool check_python_gil() const override {
    return Py_IsInitialized() && PyGILState_Check();
  };
};
// During process destruction, python_gil_hooks will get destructed, making
// further virtual calls on the object invalid.  By the ordering of declarations
// in this file, the registerer will get destructed first, removing the
// externally visible reference to the object.  Assuming at this point in time,
// there aren't other threads racing to read out the hooks, subsequent calls
// into GIL hooks will hit a nullptr and gracefully no-op the asserts (as
// desired, since at process shutdown time the Python interpreter is definitely
// dead).
//
// An alternative way to reduce the risk of python_gil_hooks going prematurely
// dead would be to leak it at destruction time.  I didn't do that because
// it's annoying to write the Registerer class for this case.
ConcretePythonGILHooks python_gil_hooks;
static c10::impl::PythonGILHooksRegisterer python_gil_hooks_registerer(&python_gil_hooks);
#endif

PyObject *THPVariable_get_shape(THPVariable *self, void *unused)
{
  HANDLE_TH_ERRORS
  if (has_torch_function((PyObject *)self)) {
    return handle_torch_function_getter(self, "shape");
  }
  return THPSize_New(THPVariable_Unpack(self));
  END_HANDLE_TH_ERRORS
}

PyObject *THPVariable_is_cuda(THPVariable *self, void *unused)
{
  HANDLE_TH_ERRORS
  if (has_torch_function((PyObject *)self)) {
    return handle_torch_function_getter(self, "is_cuda");
  }
  auto& self_ = THPVariable_Unpack(self);
  return torch::autograd::utils::wrap(self_.is_cuda());
  END_HANDLE_TH_ERRORS
}

PyObject* THPVariable_is_ipu(THPVariable* self, void* unused) {
  HANDLE_TH_ERRORS
  if (has_torch_function((PyObject*)self)) {
    return handle_torch_function_getter(self, "is_ipu");
  }
  auto& self_ = THPVariable_Unpack(self);
  return torch::autograd::utils::wrap(self_.is_ipu());
  END_HANDLE_TH_ERRORS
}

PyObject* THPVariable_is_xpu(THPVariable* self, void* unused) {
  HANDLE_TH_ERRORS
  if (has_torch_function((PyObject*)self)) {
    return handle_torch_function_getter(self, "is_xpu");
  }
  auto& self_ = THPVariable_Unpack(self);
  return torch::autograd::utils::wrap(self_.is_xpu());
  END_HANDLE_TH_ERRORS
}

PyObject *THPVariable_is_sparse(THPVariable *self, void *unused)
{
  HANDLE_TH_ERRORS
  if (has_torch_function((PyObject *)self)) {
    return handle_torch_function_getter(self, "is_sparse");
  }
  auto& self_ = THPVariable_Unpack(self);
  return torch::autograd::utils::wrap(self_.is_sparse());
  END_HANDLE_TH_ERRORS
}

PyObject *THPVariable_is_sparse_csr(THPVariable *self, void *unused)
{
  HANDLE_TH_ERRORS
  if (has_torch_function((PyObject *)self)) {
    return handle_torch_function_getter(self, "is_sparse_csr");
  }
  auto& self_ = THPVariable_Unpack(self);
  return torch::autograd::utils::wrap(self_.is_sparse_csr());
  END_HANDLE_TH_ERRORS
}

PyObject *THPVariable_is_mkldnn(THPVariable *self, void *unused)
{
  HANDLE_TH_ERRORS
  if (has_torch_function((PyObject *)self)) {
    return handle_torch_function_getter(self, "is_mkldnn");
  }
  auto& self_ = THPVariable_Unpack(self);
  return torch::autograd::utils::wrap(self_.is_mkldnn());
  END_HANDLE_TH_ERRORS
}

PyObject *THPVariable_is_mps(THPVariable *self, void *unused)
{
  HANDLE_TH_ERRORS
  if (has_torch_function((PyObject *)self)) {
    return handle_torch_function_getter(self, "is_mps");
  }
  auto& self_ = THPVariable_Unpack(self);
  return torch::autograd::utils::wrap(self_.is_mps());
  END_HANDLE_TH_ERRORS
}

PyObject *THPVariable_is_ort(THPVariable *self, void *unused)
{
  HANDLE_TH_ERRORS
  if (has_torch_function((PyObject *)self)) {
    return handle_torch_function_getter(self, "is_ort");
  }
  auto& self_ = THPVariable_Unpack(self);
  return torch::autograd::utils::wrap(self_.is_ort());
  END_HANDLE_TH_ERRORS
}

PyObject *THPVariable_is_vulkan(THPVariable *self, void *unused)
{
  HANDLE_TH_ERRORS
  if (has_torch_function((PyObject *)self)) {
    return handle_torch_function_getter(self, "is_vulkan");
  }
  auto& self_ = THPVariable_Unpack(self);
  return torch::autograd::utils::wrap(self_.is_vulkan());
  END_HANDLE_TH_ERRORS
}

PyObject *THPVariable_is_quantized(THPVariable *self, void *unused)
{
  HANDLE_TH_ERRORS
  if (has_torch_function((PyObject *)self)) {
    return handle_torch_function_getter(self, "is_quantized");
  }
  auto& self_ = THPVariable_Unpack(self);
  return torch::autograd::utils::wrap(self_.is_quantized());
  END_HANDLE_TH_ERRORS
}

PyObject *THPVariable_is_meta(THPVariable *self, void *unused)
{
  HANDLE_TH_ERRORS
  if (has_torch_function((PyObject *)self)) {
    return handle_torch_function_getter(self, "is_meta");
  }
  auto& self_ = THPVariable_Unpack(self);
  return torch::autograd::utils::wrap(self_.is_meta());
  END_HANDLE_TH_ERRORS
}

PyObject *THPVariable_is_complex(THPVariable *self, void *unused)
{
  HANDLE_TH_ERRORS
  if (has_torch_function((PyObject *)self)) {
    return handle_torch_function_getter(self, "is_complex");
  }
  auto& self_ = THPVariable_Unpack(self);
  return torch::autograd::utils::wrap(self_.is_complex());
  END_HANDLE_TH_ERRORS
}

PyObject *THPVariable_is_nested(THPVariable *self, void *unused)
{
  HANDLE_TH_ERRORS
  if (has_torch_function((PyObject *)self)) {
    return handle_torch_function_getter(self, "is_nested");
  }
  auto& self_ = THPVariable_Unpack(self);
  return torch::autograd::utils::wrap(self_.is_nested());
  END_HANDLE_TH_ERRORS
}

static PyObject *THPVariable_dtype(THPVariable *self, void *unused)
{
  HANDLE_TH_ERRORS
  if (has_torch_function((PyObject *)self)) {
    return handle_torch_function_getter(self, "dtype");
  }
  auto& self_ = THPVariable_Unpack(self);
  return torch::autograd::utils::wrap(torch::getTHPDtype(self_.scalar_type()));
  END_HANDLE_TH_ERRORS
}

static PyObject * THPVariable_layout(THPVariable* self, void *unused) {
  HANDLE_TH_ERRORS
  if (has_torch_function((PyObject *)self)) {
    return handle_torch_function_getter(self, "layout");
  }
  auto& self_ = THPVariable_Unpack(self);
  return torch::autograd::utils::wrap(torch::getTHPLayout(self_.layout()));
  END_HANDLE_TH_ERRORS
}

static PyObject * THPVariable_device(THPVariable* self, void *unused) {
  HANDLE_TH_ERRORS
  if (has_torch_function((PyObject *)self)) {
    return handle_torch_function_getter(self, "device");
  }
  return THPDevice_New(THPVariable_Unpack(self).device());
  END_HANDLE_TH_ERRORS
}

PyObject *THPVariable_get_real(THPVariable* self, void *unused)
{
  HANDLE_TH_ERRORS
  if (has_torch_function((PyObject *)self)) {
    return handle_torch_function_getter(self, "real");
  }
  auto& self_ = THPVariable_Unpack(self);
  auto real = at::real(self_);
  return THPVariable_Wrap(real);
  END_HANDLE_TH_ERRORS
}

PyObject *THPVariable_get_imag(THPVariable* self, void *unused)
{
  HANDLE_TH_ERRORS
  if (has_torch_function((PyObject *)self)) {
    return handle_torch_function_getter(self, "imag");
  }
  auto& self_ = THPVariable_Unpack(self);
  auto imag = at::imag(self_);
  return THPVariable_Wrap(imag);
  END_HANDLE_TH_ERRORS
}

int THPVariable_set_real(PyObject* self, PyObject* real, void *unused)
{
  HANDLE_TH_ERRORS
  auto& self_ = THPVariable_Unpack(self);
  auto self_real = at::real(self_);
  auto real_ = valueToTensor(self_real.options(), real, self_real.device());
  {
    pybind11::gil_scoped_release no_gil;
    self_real.copy_(real_);
    return 0;
  }
  END_HANDLE_TH_ERRORS_RET(-1)
}

int THPVariable_set_imag(PyObject* self, PyObject* imag, void *unused)
{
  HANDLE_TH_ERRORS
  auto& self_ = THPVariable_Unpack(self);
  auto self_imag = at::imag(self_);
  auto imag_ = valueToTensor(self_imag.options(), imag, self_imag.device());
  {
    pybind11::gil_scoped_release no_gil;
    self_imag.copy_(imag_);
    return 0;
  }
  END_HANDLE_TH_ERRORS_RET(-1)
}

// properties are registered here because we are currently only able to bind them
// manually. TODO: make declarable in native_functions
// NOLINTNEXTLINE(modernize-avoid-c-arrays,cppcoreguidelines-avoid-c-arrays,cppcoreguidelines-avoid-non-const-global-variables)
static struct PyGetSetDef THPVariable_properties[] = {
  {"_python_dispatch", (getter)THPVariable_get_python_dispatch, nullptr, nullptr, nullptr},
  {"T", (getter)THPVariable_get_T, nullptr, nullptr, nullptr},
  {"H", (getter)THPVariable_get_H, nullptr, nullptr, nullptr},
  {"mT", (getter)THPVariable_get_mT, nullptr, nullptr, nullptr},
  {"mH", (getter)THPVariable_get_mH, nullptr, nullptr, nullptr},
  {"_cdata", (getter)THPVariable_get_cdata, nullptr, nullptr, nullptr},
  {"_version", (getter)THPVariable_get_version, nullptr, nullptr, nullptr},
  {"grad_fn", (getter)THPVariable_get_grad_fn, nullptr, nullptr, nullptr},
  {"_grad_fn", (getter)THPVariable_get_grad_fn, (setter)THPVariable_set_grad_fn, nullptr, nullptr},
  {"is_leaf", (getter)THPVariable_is_leaf, nullptr, nullptr, nullptr},
  {"retains_grad", (getter)THPVariable_retains_grad, nullptr, nullptr, nullptr},
  {"data", (getter)THPVariable_get_data, (setter)THPVariable_set_data, nullptr, nullptr},
  {"_grad", (getter)THPVariable_get_grad, (setter)THPVariable_set_grad, nullptr, nullptr}, // Allows the python class to override .grad
  {"grad", (getter)THPVariable_get_grad, (setter)THPVariable_set_grad, nullptr, nullptr},
  {"_base", (getter)THPVariable_get_base, nullptr, nullptr, nullptr},
  {"volatile", (getter)THPVariable_get_volatile, (setter)THPVariable_set_volatile, nullptr, nullptr},
  {"output_nr", (getter)THPVariable_get_output_nr, nullptr, nullptr, nullptr},
  {"requires_grad", (getter)THPVariable_get_requires_grad, (setter)THPVariable_set_requires_grad, nullptr, nullptr},
  {"_backward_hooks", (getter)THPVariable_get_backwards_hooks, (setter)THPVariable_set_backwards_hooks, nullptr, nullptr},
  {"name", (getter)THPVariable_get_name, nullptr, nullptr, nullptr},
  {"shape", (getter)THPVariable_get_shape, nullptr, nullptr, nullptr},
  {"is_cuda", (getter)THPVariable_is_cuda, nullptr, nullptr, nullptr},
  {"is_xpu", (getter)THPVariable_is_xpu, nullptr, nullptr, nullptr},
  {"is_ipu", (getter)THPVariable_is_ipu, nullptr, nullptr, nullptr},
  {"is_sparse", (getter)THPVariable_is_sparse, nullptr, nullptr, nullptr},
  {"is_sparse_csr", (getter)THPVariable_is_sparse_csr, nullptr, nullptr, nullptr},
  {"is_mkldnn", (getter)THPVariable_is_mkldnn, nullptr, nullptr, nullptr},
  {"is_mps", (getter)THPVariable_is_mps, nullptr, nullptr, nullptr},
  {"is_ort", (getter)THPVariable_is_ort, nullptr, nullptr, nullptr},
  {"is_vulkan", (getter)THPVariable_is_vulkan, nullptr, nullptr, nullptr},
  {"is_complex", (getter)THPVariable_is_complex, nullptr, nullptr, nullptr},
  {"is_quantized", (getter)THPVariable_is_quantized, nullptr, nullptr, nullptr},
  {"is_meta", (getter)THPVariable_is_meta, nullptr, nullptr, nullptr},
  {"is_nested", (getter)THPVariable_is_nested, nullptr, nullptr, nullptr},
  {"dtype", (getter)THPVariable_dtype, nullptr, nullptr, nullptr},
  {"layout", (getter)THPVariable_layout, nullptr, nullptr, nullptr},
  {"device", (getter)THPVariable_device, nullptr, nullptr, nullptr},
  {"ndim", (getter)THPVariable_get_ndim, nullptr, nullptr, nullptr},
  {"names", (getter)THPVariable_get_names, (setter)THPVariable_set_names, nullptr, nullptr},
  {"real", (getter)THPVariable_get_real, (setter)THPVariable_set_real, nullptr, nullptr},
  {"imag", (getter)THPVariable_get_imag, (setter)THPVariable_set_imag, nullptr, nullptr},
  {nullptr}
};

static PyMappingMethods THPVariable_as_mapping = {
  THPVariable_length,
  THPVariable_getitem,
  THPVariable_setitem,
};

// NOLINTNEXTLINE(modernize-avoid-c-arrays,cppcoreguidelines-avoid-c-arrays,cppcoreguidelines-avoid-non-const-global-variables)
static PyMethodDef extra_methods[] = {
  {"as_subclass", castPyCFunctionWithKeywords(THPVariable_as_subclass),
    METH_VARARGS | METH_KEYWORDS, nullptr},
  {"_make_subclass", castPyCFunctionWithKeywords(THPVariable_make_subclass),
    METH_STATIC | METH_VARARGS | METH_KEYWORDS, nullptr},
  {"_make_wrapper_subclass", castPyCFunctionWithKeywords(THPVariable_make_wrapper_subclass),
    METH_STATIC | METH_VARARGS | METH_KEYWORDS, nullptr},
  {"_fix_weakref", THPVariable_fix_weakref,
    METH_NOARGS, nullptr},
  {nullptr}
};

/* From https://github.com/python/cpython/blob/v3.7.0/Modules/xxsubtype.c
   If compiled as a shared library instead, some compilers don't allow addresses
   of Python objects defined in other libraries to be used in static
   initializers here.  The DEFERRED_ADDRESS macro is used to tag the slots where
   such addresses appear; the module init function must fill in the tagged slots
   at runtime.  The argument is for documentation -- the macro ignores it.
*/
#define DEFERRED_ADDRESS(ADDR) nullptr

struct THPVariableMeta {
  PyHeapTypeObject base;
};

int THPVariableMetaType_init(PyObject *cls, PyObject *args, PyObject *kwargs);

PyTypeObject THPVariableMetaType = {
  PyVarObject_HEAD_INIT(DEFERRED_ADDRESS(&PyType_Type), 0)
  "torch._C._TensorMeta",                      /* tp_name */
  sizeof(THPVariableMeta),                     /* tp_basicsize */
  0,                                           /* tp_itemsize */
  nullptr,                                     /* tp_dealloc */
  0,                                           /* tp_vectorcall_offset */
  nullptr,                                     /* tp_getattr */
  nullptr,                                     /* tp_setattr */
  nullptr,                                     /* tp_reserved */
  nullptr,                                     /* tp_repr */
  nullptr,                                     /* tp_as_number */
  nullptr,                                     /* tp_as_sequence */
  nullptr,                                     /* tp_as_mapping */
  nullptr,                                     /* tp_hash  */
  nullptr,                                     /* tp_call */
  nullptr,                                     /* tp_str */
  nullptr,                                     /* tp_getattro */
  nullptr,                                     /* tp_setattro */
  nullptr,                                     /* tp_as_buffer */
  Py_TPFLAGS_DEFAULT | Py_TPFLAGS_BASETYPE,    /* tp_flags */
  nullptr,                                     /* tp_doc */
  nullptr,                                     /* tp_traverse */
  nullptr,                                     /* tp_clear */
  nullptr,                                     /* tp_richcompare */
  0,                                           /* tp_weaklistoffset */
  nullptr,                                     /* tp_iter */
  nullptr,                                     /* tp_iternext */
  nullptr,                                     /* tp_methods */
  nullptr,                                     /* tp_members */
  nullptr,                                     /* tp_getset */
  DEFERRED_ADDRESS(&PyType_Type),              /* tp_base */
  nullptr,                                     /* tp_dict */
  nullptr,                                     /* tp_descr_get */
  nullptr,                                     /* tp_descr_set */
  0,                                           /* tp_dictoffset */
  THPVariableMetaType_init,                    /* tp_init */
  nullptr,                                     /* tp_alloc */
  nullptr,                                     /* tp_new */
};

PyTypeObject THPVariableType = {
    PyVarObject_HEAD_INIT(
        &THPVariableMetaType,
        0) "torch._C._TensorBase", /* tp_name */
    sizeof(THPVariable), /* tp_basicsize */
    0, /* tp_itemsize */
    // This is unspecified, because it is illegal to create a THPVariableType
    // directly.  Subclasses will have their tp_dealloc set appropriately
    // by the metaclass
    nullptr, /* tp_dealloc */
    0, /* tp_vectorcall_offset */
    nullptr, /* tp_getattr */
    nullptr, /* tp_setattr */
    nullptr, /* tp_reserved */
    nullptr, /* tp_repr */
    nullptr, /* tp_as_number */
    nullptr, /* tp_as_sequence */
    &THPVariable_as_mapping, /* tp_as_mapping */
    nullptr, /* tp_hash  */
    nullptr, /* tp_call */
    nullptr, /* tp_str */
    nullptr, /* tp_getattro */
    nullptr, /* tp_setattro */
    nullptr, /* tp_as_buffer */
    Py_TPFLAGS_DEFAULT | Py_TPFLAGS_BASETYPE |
        Py_TPFLAGS_HAVE_GC, /* tp_flags */
    nullptr, /* tp_doc */
    // Also set by metaclass
    nullptr, /* tp_traverse */
    (inquiry)THPVariable_clear, /* tp_clear */
    nullptr, /* tp_richcompare */
    0, /* tp_weaklistoffset */
    nullptr, /* tp_iter */
    nullptr, /* tp_iternext */
    nullptr, /* tp_methods */
    nullptr, /* tp_members */
    THPVariable_properties, /* tp_getset */
    nullptr, /* tp_base */
    nullptr, /* tp_dict */
    nullptr, /* tp_descr_get */
    nullptr, /* tp_descr_set */
    0, /* tp_dictoffset */
    nullptr, /* tp_init */
    nullptr, /* tp_alloc */
    // Although new is provided here, it is illegal to call this with cls ==
    // THPVariableMeta.  Instead, subclass it first and then construct it
    THPVariable_pynew, /* tp_new */
};

PyObject *THPVariable_pynew(PyTypeObject *type, PyObject *args, PyObject *kwargs)
{
  HANDLE_TH_ERRORS
  TORCH_CHECK(type != &THPVariableType, "Cannot directly construct _TensorBase; subclass it and then construct that");
  jit::tracer::warn("torch.Tensor", jit::tracer::WARN_CONSTRUCTOR);
  auto tensor = torch::utils::base_tensor_ctor(args, kwargs);
  // WARNING: tensor is NOT guaranteed to be a fresh tensor; e.g., if it was
  // given a raw pointer that will refcount bump
  return THPVariable_NewWithVar(
      type,
      std::move(tensor),
      c10::impl::PyInterpreterStatus::MAYBE_UNINITIALIZED);
  END_HANDLE_TH_ERRORS
}

static void clear_slots(PyTypeObject* type, PyObject* self) {
  // NOLINTNEXTLINE(cppcoreguidelines-init-variables)
  Py_ssize_t i, n;
  // NOLINTNEXTLINE(cppcoreguidelines-init-variables)
  PyMemberDef* mp;

  n = Py_SIZE(type);
  mp = PyHeapType_GET_MEMBERS((PyHeapTypeObject*)type);
  for (i = 0; i < n; i++, mp++) {
    if (mp->type == T_OBJECT_EX && !(mp->flags & READONLY)) {
      char* addr = (char*)self + mp->offset;
      PyObject* obj = *(PyObject**)addr;
      if (obj != nullptr) {
        *(PyObject**)addr = nullptr;
        Py_DECREF(obj);
      }
    }
  }
}

// NB: this is not the tp_dealloc on THPVariable; instead, its the dealloc
// on subclasses.  It's never valid to construct a THPVariable so it's not
// necessary to implement the dealloc for that case
void THPVariable_subclass_dealloc(PyObject* self) {
  if (THPVariable_tryResurrect((THPVariable*)self))
    return;

  // This is like a crappy version of subtype_dealloc.
  // Unfortunately, we cannot directly delegate to
  // subtype_dealloc as it will start walking the parent
  // chain *starting with* the type of self, which will cause
  // us to go back to our custom dealloc.
  //
  // We have to replicate the subtype_dealloc logic to ensure
  // that finalizers are handled correctly
  PyTypeObject* type = Py_TYPE(self);
  TORCH_INTERNAL_ASSERT(type->tp_flags & Py_TPFLAGS_HEAPTYPE);
  TORCH_INTERNAL_ASSERT(PyType_IS_GC(type), "GC types not implemented");

  PyObject_GC_UnTrack(self);
  // TODO: consider using trash can

  bool has_finalizer = type->tp_finalize || type->tp_del;

  if (type->tp_finalize) {
    PyObject_GC_Track(self);
    if (PyObject_CallFinalizerFromDealloc(self) < 0) {
      /* Resurrected */
      return;
    }
    PyObject_GC_UnTrack(self);
  }

  // base test is unnecessary as THPVariable does not set this
  if (type->tp_weaklistoffset) {
    PyObject_ClearWeakRefs(self);
  }

  if (type->tp_del) {
    PyObject_GC_Track(self);
    type->tp_del(self);
    if (self->ob_refcnt > 0) {
      /* Resurrected */
      return;
    }
    PyObject_GC_UnTrack(self);
  }

  if (has_finalizer) {
    /* New weakrefs could be created during the finalizer call.
       If this occurs, clear them out without calling their
       finalizers since they might rely on part of the object
       being finalized that has already been destroyed. */
    if (type->tp_weaklistoffset) {
      /* Modeled after GET_WEAKREFS_LISTPTR() */
      PyWeakReference** list =
          (PyWeakReference**)PyObject_GET_WEAKREFS_LISTPTR(self);
      while (*list)
        _PyWeakref_ClearRef(*list);
    }
  }

  // Clear all slots until we get to base class THPVariableType
  {
    PyTypeObject* base = type;
    while (base != &THPVariableType) {
      if (Py_SIZE(base)) {
        clear_slots(base, self);
      }
      base = base->tp_base;
      TORCH_INTERNAL_ASSERT(base);
    }
  }

  // All Python defined classes have __dict__
  if (C10_LIKELY(type->tp_dictoffset)) {
    PyObject** dictptr = _PyObject_GetDictPtr(self);
    if (dictptr != nullptr) {
      PyObject* dict = *dictptr;
      if (dict != nullptr) {
        Py_DECREF(dict);
        *dictptr = nullptr;
      }
    }
  }

  // subtype_dealloc allows for this but we don't
  TORCH_INTERNAL_ASSERT(Py_TYPE(self) == type);

  // Finally clear out the base THPVariable
  THPVariable_clear((THPVariable*)self);
  ((THPVariable*)self)->cdata.~MaybeOwned<Variable>();
  Py_TYPE(self)->tp_free(self);

  // Python defined subclasses should always be on the heap
  TORCH_INTERNAL_ASSERT(type->tp_flags & Py_TPFLAGS_HEAPTYPE);
  Py_DECREF(type);
}

// Creates a new Python object for a Variable.  The status parameter
// specifies what the interpreter tag status on the object is; for
// example, if you ran check_pyobj, the return optional of this object
// tells you if the tensor was already tagged or not so you can pass
// TAGGED_BY_US or MAYBE_UNINITIALIZED; in other cases, you know where
// var came from and can directly assert that it's DEFINITELY_UNINITIALIZED.
// It's ALWAYS safe (albeit slower) to call this with MAYBE_UNINITIALIZED.
static PyObject* THPVariable_NewWithVar(
    PyTypeObject* type,
    Variable _var,
    c10::impl::PyInterpreterStatus status) {
  // This function overwrite the Tensor's pyobj field without extra checks
  // Make sure it is not set otherwise we would leak memory
  auto mb_obj = _var.unsafeGetTensorImpl()->check_pyobj(self_interpreter.get());
  TORCH_CHECK(!mb_obj.has_value() || !mb_obj.value(), "Creating a new Tensor subclass ",
    type->tp_name, " but the raw Tensor object is already associated to a python object ",
    "of type ", mb_obj.value()->ob_type->tp_name);

  // Make sure that the reinterpret into a THPVariable* will be valid
  TORCH_CHECK(PyType_IsSubtype(type, &THPVariableType), "Creating a Tensor subclass from a class ",
    "that does not inherit from Tensor is not possible. Make sure your class inherits from Tensor.");

  PyObject* obj = type->tp_alloc(type, 0);
  if (obj) {
    auto v = (THPVariable*) obj;
    // TODO: named constructor to avoid default initialization
    new (&v->cdata) MaybeOwned<Variable>();
    v->cdata = MaybeOwned<Variable>::owned(std::move(_var));
    const auto& var = THPVariable_Unpack(v);
    var.unsafeGetTensorImpl()->init_pyobj(self_interpreter.get(), obj, status);
    if (check_has_torch_dispatch(obj)) {
      var.unsafeGetTensorImpl()->set_python_dispatch(true);
    }
  }
  return obj;
}

/// NOTE [ PyObject Traversal ]
///
/// PyObjects that are wrapping c++ objects can lead to non-trivial traverse logic
/// and it can be tricky to know what to traverse and when. This note tries to
/// clarify what is the danger here and a simple algorithm to choose how to write
/// the tp_traverse and tp_clear functions.
/// If you're not already familiar with how the CPython GC works, you should read this
/// in-depth description: https://devguide.python.org/garbage_collector/
///
/// The complexity for us comes from the fact that some c++ shared_ptr objects
/// own references to python objects and are also owned both by other python objects
/// and c++ objects. This means that to allow the GC to collect all cycles, we need to
/// properly implement the traverse/clear methods that take into account these C++
/// ownership links.
///
/// The main danger here comes from the fact that, while all python-related code is
/// thread safe wrt the GC execution (thanks to the GIL), other threads might be using
/// our C++ objects arbitrarily which can lead to shared_ptr ref count going up or down
/// in between the different traverse/clear invocations.
/// The one constraint we add here that is not explicitly mentioned in the GC description
/// above is that for a given GC run (meaning while the GIL is held), the traverse/clear
/// pair should never report different ownership relations: if traverse visited a given
/// PyObject, then the clear within that same GC run must still be the sole owner and
/// clear that PyObject.
///
/// A more mechanical algorithm to know what to traverse/clear is as follows:
///   - Any field on this PyObject that contains a strong reference to another PyObject
///     must be visited and cleared. An example of that is the "backward_hooks" field of
///     the THPVariable.
///   - Any field that contains a C++ object that is uniquely owned by this PyObject (either
///     a unique_ptr or a shared_ptr with use_count==1) should have all the PyObject it owns
///     visited and cleared. An example would be here the tensor hooks.
///   - If that uniquely owned C++ object also uniquely owns other C++ objects, these should be
///     visited and cleared as well if they contain any PyObject.
///
/// Caveat: to avoid slow runtime, we limit the depth of this exploration of C++ objects in
/// practice and we do not, for example, go through the whole autograd graph, even if it is
/// uniquely owned. This is a known place where users can create noncollectable cycles as described
/// in: https://github.com/pytorch/pytorch/issues/7343
///

static int traverse_slots(
    PyTypeObject* type,
    PyObject* self,
    visitproc visit,
    void* arg) {
  // NOLINTNEXTLINE(cppcoreguidelines-init-variables)
  Py_ssize_t i, n;
  // NOLINTNEXTLINE(cppcoreguidelines-init-variables)
  PyMemberDef* mp;

  n = Py_SIZE(type);
  mp = PyHeapType_GET_MEMBERS((PyHeapTypeObject*)type);
  for (i = 0; i < n; i++, mp++) {
    if (mp->type == T_OBJECT_EX) {
      char* addr = (char*)self + mp->offset;
      PyObject* obj = *(PyObject**)addr;
      if (obj != nullptr) {
        int err = visit(obj, arg);
        if (err)
          return err;
      }
    }
  }
  return 0;
}

static int THPVariable_subclass_traverse(
    PyObject* self,
    visitproc visit,
    void* arg) {
  // If the tensor is eligible to be resurrected, don't traverse it; instead
  // treat all of its references as a root (as they WOULD be a root since we
  // can treat the inbound C++ references as root owners).
  //
  // This works because unlike conventional GCs, Python's GC operates in two
  // phases: first it uses traverse to discover roots, and then it uses traverse
  // to do reachability.  Bypassing traverse during root discovery forces Python
  // to treat self as a root for everything it refers to.  For a full
  // explanation of the algorithm see
  // https://devguide.python.org/garbage_collector/
  //
  // NB: if we don't hold an owning reference to the underlying Tensor, it is
  // possible that the underlying Tensor has already gone dead.  In that case,
  // it's not safe to access it.  But it's also safe to traverse, because if
  // the underlying Tensor *is* live, then root discovery will determine that
  // self is live, and nothing will get GC'ed anyway (resurrection cannot happen
  // if the C++ objects owns the PyObject)
  THPVariable* var = reinterpret_cast<THPVariable*>(self);
  if (isResurrectable(var)) {
    return 0;
  }

  // Crappy version of subtype_traverse; same deal as
  // THPVariable_subclass_dealloc

  PyTypeObject* type = Py_TYPE(self);
  // Traverse slots until we get to base class THPVariableType
  {
    PyTypeObject* base = type;
    while (base != &THPVariableType) {
      if (Py_SIZE(base)) {
        int err = traverse_slots(base, self, visit, arg);
        if (err)
          return err;
      }
      base = base->tp_base;
      TORCH_INTERNAL_ASSERT(base);
    }
  }

  // All Python defined classes have __dict__
  if (C10_LIKELY(type->tp_dictoffset)) {
    PyObject** dictptr = _PyObject_GetDictPtr(self);
    if (dictptr && *dictptr)
      Py_VISIT(*dictptr);
  }

  TORCH_INTERNAL_ASSERT(type->tp_flags & Py_TPFLAGS_HEAPTYPE);
  Py_VISIT(type);

  // Finally traverse THPVariable special stuff
  Py_VISIT(var->backward_hooks);
  if (!var->cdata.unsafeIsBorrowed()) {
    const auto& tensor = THPVariable_Unpack(var);
    if (tensor.defined()) {
      // WARNING: The grad_fn traversal logic is very subtle, if you change this,
      // be very careful not to re-introduce this bug:
      // https://gist.github.com/zou3519/7ac92b84dd7d206dcc6eae55fee8372c

      // We ensure that we follow NOTE [ PyObject Traversal ] he by checking that this
      // python object is the sole owner of the underlying Tensor and that this Tensor
      // is the sole owner of its grad_fn.
      // In this case, the only way to get a new reference to the grad_fn is by using
      // this python object, which requires the GIL to be accessed.
      // Note that this is only valid as long as user don't share non-owning references
      // across different threads (which is crazy and should never be done).

      if (tensor.use_count() == 1) {
        auto autograd_meta = torch::autograd::impl::get_autograd_meta(tensor);
        if (autograd_meta) {
          // Do NOT call grad_fn() here as that might trigger a recompute
          const auto& grad_fn = autograd_meta->grad_fn_;
          if (grad_fn && grad_fn.use_count() == 1) {
            // All Node can have a pyobj (stored in "pyobj_")
            Py_VISIT(grad_fn->pyobj());
            // PyNode are special as they also have an "obj" field
            if (auto py_node_fn = dynamic_cast<PyNode*>(grad_fn.get())) {
              Py_VISIT(py_node_fn->obj);
            }
          }
        }
      }

      for (const auto& hook : torch::autograd::impl::hooks(tensor)) {
        if (auto pyhook = dynamic_cast<PyFunctionPreHook*>(hook.get())) {
          Py_VISIT(pyhook->dict);
        }
      }
    }
  }

  return 0;
}

int THPVariableMetaType_init(PyObject *cls, PyObject *args, PyObject *kwargs) {
  if (PyType_Type.tp_init(cls, args, kwargs) < 0) {
    return -1;
  }
  ((PyTypeObject*)cls)->tp_dealloc = (destructor)THPVariable_subclass_dealloc;
  ((PyTypeObject*)cls)->tp_traverse =
      (traverseproc)THPVariable_subclass_traverse;
  return 0;
}

namespace torch { namespace autograd {

// NOLINTNEXTLINE(modernize-avoid-c-arrays,cppcoreguidelines-avoid-c-arrays,cppcoreguidelines-avoid-non-const-global-variables)
extern PyMethodDef variable_methods[];
extern void initTorchFunctions(PyObject *module);

void initTensorImplConversion(PyObject* module) {
  auto m = py::handle(module).cast<py::module>();
  m.def("_wrap_tensor_impl", [](void* ptr) {
    auto p = c10::intrusive_ptr<c10::TensorImpl, at::UndefinedTensorImpl>::
        unsafe_reclaim_from_nonowning(static_cast<c10::TensorImpl*>(ptr));
    TORCH_CHECK(p.defined(), "Can't wrap undefined tensor");
    auto tensor = at::Tensor::wrap_tensor_impl(std::move(p));
    // NOLINTNEXTLINE(performance-move-const-arg)
    return py::cast(std::move(tensor));
  });
  // set on the module level to avoid mixing pybind and plain CPython extensions
  m.def("_tensor_impl_raw_handle", [](torch::autograd::Variable* t) -> void* {
    // We return a raw non-owning pointer here, we rely on surrounding
    // code to keep the original tensor alive
    return t->getIntrusivePtr().get();
  });
}
}}

bool THPVariable_initModule(PyObject *module)
{
  THPVariableMetaType.tp_base = &PyType_Type;
  if (PyType_Ready(&THPVariableMetaType) < 0)
    return false;
  Py_INCREF(&THPVariableMetaType);
  PyModule_AddObject(module, "_TensorMeta",   (PyObject *)&THPVariableMetaType);

  static std::vector<PyMethodDef> methods;
  THPUtils_addPyMethodDefs(methods, torch::autograd::variable_methods);
  THPUtils_addPyMethodDefs(methods, extra_methods);
  THPVariableType.tp_methods = methods.data();
  if (PyType_Ready(&THPVariableType) < 0)
    return false;
  Py_INCREF(&THPVariableType);
  PyModule_AddObject(module, "_TensorBase",   (PyObject *)&THPVariableType);
  torch::autograd::initTorchFunctions(module);
  torch::autograd::initTensorImplConversion(module);
  return true;
}

namespace {

bool isPythonTensor(const Tensor& tensor) {
  return tensor.unsafeGetTensorImpl()->key_set().has(c10::DispatchKey::Python);
}

// NOTE [dispatch_fn's type argument]
// `type` is nullable and represents the PythonMode going on.
// Right now we only support a single PythonMode, but in the future we could
// change this to a stack of PythonModes.
//
// If `type` isn't null, then we consider the type for dispatch by prepending
// it to the overloaded_args list. `handle_torch_funciton_no_python_arg_parser`
// is responsible for doing overload resolution.
void concrete_dispatch_fn(
    const c10::impl::PyInterpreter*,
    const c10::OperatorHandle& op,
    torch::jit::Stack* stack,
    const std::shared_ptr<SafePyObject>& type) {
  const auto& schema = op.schema();
  const auto num_returns = schema.returns().size();

  const auto num_arguments = schema.arguments().size();
  auto arguments = torch::jit::pop(*stack, num_arguments);

  // Parse the name into namespace and name (no overload_name)
  // TODO: put this into the library
  const auto& qualified_name = op.operator_name().name;
  const auto& overload_name = schema.overload_name();
  auto pos = qualified_name.find("::");
  TORCH_INTERNAL_ASSERT(pos != std::string::npos, qualified_name);
  // Make me some null terminated strings
  std::string ns_str = qualified_name.substr(0, pos);
  const char* ns = ns_str.c_str();
  const char* func_name = qualified_name.c_str() + pos + strlen("::");

  // The plan: convert all the arguments back into PyObjects,
  // extracting out the tensor handles, then call
  // handle_torch_function_no_python_arg_parser
  // NB: at the point arguments are pushed to the stack, ALL defaults
  // are already present

  py::gil_scoped_acquire g;

  std::vector<py::handle> overloaded_args;
  // For now, overloads get coalesced.  Might be easier for users if they get
  // overload resolution but is more complicated (need to expose separate
  // functions per overload)
  py::handle torch_api_function = py::module::import("torch").attr("ops").attr(ns).attr(func_name);
  py::handle torch_api_function_overload;
  if (overload_name == "") {
    torch_api_function_overload = torch_api_function.attr("default");
  } else {
    torch_api_function_overload = torch_api_function.attr(overload_name.c_str());
  }
  std::string module_name_str = "torch.ops." + ns_str;

  // About all the pointers:
  //
  // f(int x, int y = 0, *, int z = 0)
  //                                  ^- arguments.size()
  //                        ^- kwarg_only_start
  //          ^- positional_default_start
  //   ^- 0

  // Find the split point between kwarg-only and regular.  Since most functions
  // don't have kwarg-only arguments, it is more efficient to scan from the
  // right (but ideally, this would just be precomputed in FunctionSchema
  // itself).  (NB: minus one in the loop is because we're testing if the
  // *next* argument is kwarg-only before we advance the starting index)
  int64_t kwarg_only_start = arguments.size();
  for (; kwarg_only_start > 0; kwarg_only_start--) {
    const auto& arg = schema.arguments()[kwarg_only_start - 1];
    if (!arg.kwarg_only()) {
      break;
    }
  }

  // Find the first positional argument that isn't defaulted
  auto is_default = [&](int64_t idx) -> bool {
    const auto& arg = schema.arguments()[idx];
    if (!arg.default_value().has_value()) {
      return false;
    }
    const auto& default_ivalue = *arg.default_value();
    const auto& ivalue = arguments[idx];
    if (default_ivalue != ivalue) {
      return false;
    }
    return true;
  };

  int64_t positional_default_start = kwarg_only_start;
  for (; positional_default_start > 0; positional_default_start--) {
    if (!is_default(positional_default_start - 1)) {
      break;
    }
  }

  auto args = py::reinterpret_steal<py::object>(PyTuple_New(positional_default_start));
  py::dict kwargs;

  if (type) {
    append_overloaded_type(&overloaded_args, type->ptr(getPyInterpreter()));
  }

  // Find overloaded tensors
  for (const auto idx : c10::irange(arguments.size())) {
    const auto& ivalue = arguments[idx];
    if (ivalue.isTensor()) {
      const auto& tensor = ivalue.toTensor();
      if (isPythonTensor(tensor)) {
        append_overloaded_tensor(&overloaded_args, py::cast(tensor).ptr());
      }
    } else if (ivalue.isList()) {
      const auto& list = ivalue.toListRef();
      for (const auto jdx : c10::irange(list.size())) {
        const auto& nv = list[jdx];
        if (nv.isTensor()) {
          const auto& tensor = nv.toTensor();
          if (isPythonTensor(tensor)) {
            append_overloaded_tensor(&overloaded_args, py::cast(tensor).ptr());
          }
        }
      }
    }
  }

  // Populate positional arguments
  for (const auto idx : c10::irange(positional_default_start)) {
    PyTuple_SET_ITEM(args.ptr(), idx, torch::jit::toPyObject(std::move(arguments[idx])).release().ptr());
  }

  // Populate keyword arguments
  for (const auto idx : c10::irange(kwarg_only_start, arguments.size())) {
    // But don't populate default keyword arguments
    if (is_default(idx)) continue;
    const auto& arg = schema.arguments()[idx];
    kwargs[py::cast(arg.name())] = torch::jit::toPyObject(std::move(arguments[idx]));
  }

  auto out = py::reinterpret_steal<py::object>(
      handle_torch_function_no_python_arg_parser(
          overloaded_args,
          args.ptr(),
          kwargs.ptr(),
          func_name,
          torch_api_function_overload.ptr(),
          module_name_str.c_str(),
          TorchFunctionName::TorchDispatch));

  if (num_returns == 0) {
    // Check that we got a None return from Python. Anything else is an error.
    TORCH_CHECK(out.is(py::none()), "Expected __torch_dispatch__ for ", op.operator_name(),
                " to return None but it returned something else instead.");
  } else if (num_returns == 1) {
    torch::jit::push(stack, torch::jit::toIValue(out.ptr(), op.schema().returns()[0].type()));
  } else {
    auto outs = py::cast<py::sequence>(out);
    for (const auto idx : c10::irange(outs.size())) {
      torch::jit::push(stack, torch::jit::toIValue(outs[idx].ptr(), op.schema().returns()[idx].type()));
    }
  }
}

c10::intrusive_ptr<TensorImpl> concrete_detach_fn(const c10::impl::PyInterpreter*, const c10::TensorImpl* self) {
  pybind11::gil_scoped_acquire gil;
  at::impl::MaybeSetTLSOnEntryGuard guard;

  // Setup the arguments expected for the detach call
  std::vector<py::handle> overloaded_args;
  // TODO: there should be a shorter way to spell this
  // TODO: fix the constness of target
  Tensor self_t = Tensor(c10::intrusive_ptr<c10::TensorImpl, c10::UndefinedTensorImpl>::unsafe_reclaim_from_nonowning(const_cast<c10::TensorImpl*>(self)));
  auto self_p = py::reinterpret_steal<py::object>(THPVariable_Wrap(self_t));
  TORCH_INTERNAL_ASSERT(isPythonTensor(self_t));
  append_overloaded_tensor(&overloaded_args, self_p.ptr());
  auto args = py::reinterpret_steal<py::object>(PyTuple_New(1));
  PyTuple_SET_ITEM(args.ptr(), 0, self_p.release().ptr());

  py::dict kwargs;

  auto out = py::reinterpret_steal<py::object>(
      handle_torch_function_no_python_arg_parser(
          overloaded_args,
          args.ptr(),
          kwargs.ptr(),
          "detach",
          py::module::import("torch")
              .attr("ops")
              .attr("aten")
              .attr("detach")
              .attr("default")
              .ptr(),
          "torch.ops.aten",
          TorchFunctionName::TorchDispatch));

  TORCH_CHECK(THPVariable_Check(out.ptr()), "detach returned invalid type ", py::detail::get_fully_qualified_tp_name(Py_TYPE(out.ptr())), ", expected Tensor");
  const Tensor& res_t = THPVariable_Unpack(out.ptr());
  return res_t.getIntrusivePtr();
}

} // anonymous namespace<|MERGE_RESOLUTION|>--- conflicted
+++ resolved
@@ -652,27 +652,17 @@
 PyObject *THPVariable_get_grad(THPVariable *self, void *unused)
 {
   HANDLE_TH_ERRORS
-<<<<<<< HEAD
+  if (has_torch_function((PyObject *)self)) {
+    return handle_torch_function_getter(self, "grad");
+  }
   return THPVariable_Wrap(THPVariable_Unpack(self).grad());
   END_HANDLE_TH_ERRORS
 }
 
-PyObject *THPVariable_get_grad(THPVariable *self, void *unused) {
-  HANDLE_TH_ERRORS
-  if (has_torch_function((PyObject *)self)) {
-=======
-  if (check_has_torch_function((PyObject *)self)) {
->>>>>>> e5f79da9
-    return handle_torch_function_getter(self, "grad");
-  }
-  return THPVariable_Wrap(THPVariable_Unpack(self).grad());
-  END_HANDLE_TH_ERRORS
-}
-
 int THPVariable_set_grad(THPVariable *self, PyObject *py_grad, void *unused)
 {
   HANDLE_TH_ERRORS
-  if (check_has_torch_function((PyObject *)self)) {
+  if (has_torch_function((PyObject *)self)) {
     return handle_torch_function_setter(self, "grad", py_grad);
   }
   const auto& var = THPVariable_Unpack(self);
@@ -704,18 +694,6 @@
   END_HANDLE_TH_ERRORS_RET(-1)
 }
 
-<<<<<<< HEAD
-int THPVariable_set_grad(THPVariable *self, PyObject *py_grad, void *unused) {
-  HANDLE_TH_ERRORS
-  if (has_torch_function((PyObject *)self)) {
-    return handle_torch_function_setter(self, "grad", py_grad);
-  }
-  return THPVariable_set__grad(self, py_grad, unused);
-  END_HANDLE_TH_ERRORS_RET(-1)
-}
-
-=======
->>>>>>> e5f79da9
 PyObject *THPVariable_get_volatile(THPVariable *self, void *unused)
 {
   HANDLE_TH_ERRORS
