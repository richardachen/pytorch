import unittest
from functools import partial
from typing import List

import numpy as np

import torch
from torch.testing import make_tensor
from torch.testing._internal.common_device_type import tol, toleranceOverride
from torch.testing._internal.common_dtype import (
    all_types_and,
    all_types_and_complex_and,
    complex_types,
    floating_and_complex_types_and,
    floating_types_and,
    integral_types,
)
from torch.testing._internal.opinfo.core import (
    DecorateInfo,
    gradcheck_wrapper_masked_operation,
    gradcheck_wrapper_masked_pointwise_operation,
    M,
    OpInfo,
    ReductionOpInfo,
    S,
    sample_inputs_reduction,
    SampleInput,
)
from torch.testing._internal.opinfo.utils import reference_reduction_numpy


# Used for log_softmax, softmax, softmin
def sample_inputs_softmax_variant(
    op_info, device, dtype, requires_grad, with_dtype=False, **kwargs
):
    make_arg = partial(
        make_tensor, device=device, dtype=dtype, requires_grad=requires_grad
    )
    cases = [
        ((S,), (0,)),
        ((S, S), (0,)),
        ((S, S), (1,)),
        ((S, S), (-1,)),
        ((S, M, S), (2,)),
    ]
    kwargs = dict(dtype=torch.float64) if with_dtype else None

    # PyTorch on XLA throws an error when passed with dim argument for 0d tensor.
    # See https://github.com/pytorch/xla/issues/3061 for more details.
    if torch.device(device).type != "xla":
        cases.append(((), (0,)))

<<<<<<< HEAD
    for shape, dim in cases:
        yield SampleInput(make_arg(shape), args=dim, kwargs=kwargs)
=======
    return (
        SampleInput(make_arg(shape), args=dim, kwargs=kwargs) for shape, dim in cases
    )
>>>>>>> 2595f9f9


def _generate_masked_op_mask(input_shape, device, **kwargs):
    make_arg = partial(
        make_tensor, dtype=torch.bool, device=device, requires_grad=False
    )
    yield None
    yield make_arg(input_shape)
    if len(input_shape) > 2:
        # broadcast last mask dimension:
        yield make_arg(input_shape[:-1] + (1,))
        # broadcast middle mask dimension:
        yield make_arg(input_shape[:1] + (1,) + input_shape[2:])
        # broadcast first mask dimension:
        yield make_arg((1,) + input_shape[1:])
        # mask.ndim < input.ndim
        yield make_arg(input_shape[1:])
        # mask.ndim == 1
        yield make_arg(input_shape[-1:])
        # masks that require broadcasting of inputs (mask.ndim >
        # input.ndim) will not be supported, however, we may
        # reconsider this if there will be demand on this kind of
        # degenerate cases.


def sample_inputs_masked_reduction(op_info, device, dtype, requires_grad, **kwargs):
    """Sample inputs for masked reduction operators.

    Masked reduction operator is a reduction operator with trailing
    mask optional argument. A mask is a bool tensor with the same
    shape as input or a shape that is broadcastable to input shape.
    """
    kwargs["supports_multiple_dims"] = op_info.supports_multiple_dims

    for sample_input in sample_inputs_reduction(
        op_info, device, dtype, requires_grad, **kwargs
    ):
        for mask in _generate_masked_op_mask(
            sample_input.input.shape, device, **kwargs
        ):
            sample_input_args, sample_input_kwargs = sample_input.args, dict(
                mask=mask, **sample_input.kwargs
            )
            yield SampleInput(
                sample_input.input.detach().requires_grad_(requires_grad),
                args=sample_input_args,
                kwargs=sample_input_kwargs,
            )
            if (
                not requires_grad
                and dtype.is_floating_point
                and sample_input.input.ndim == 2
                and mask is not None
                and mask.shape == sample_input.input.shape
            ):
                for v in [torch.inf, -torch.inf, torch.nan]:
                    t = sample_input.input.detach()
                    t.diagonal(0, -2, -1).fill_(v)
                    yield SampleInput(
                        t.requires_grad_(requires_grad),
                        args=sample_input_args,
                        kwargs=sample_input_kwargs,
                    )


def sample_inputs_sparse_coo_masked_reduction(
    op_info, device, dtype, requires_grad, **kwargs
):
    """Sample inputs for masked reduction operators that support inputs
    with sparse coo layouts.
    """
    if op_info.supports_sparse:
        op_name = op_info.name.replace("_masked.", "")
        for sample_input in sample_inputs_masked_reduction(
            op_info, device, dtype, requires_grad, **kwargs
        ):
            mask = sample_input.kwargs.get("mask")
            if mask is not None:
                sample_input_kwargs = sample_input.kwargs.copy()
                sample_input_kwargs.update(mask=mask.to_sparse())
                yield SampleInput(
                    sample_input.input.to_sparse(),
                    args=sample_input.args,
                    kwargs=sample_input_kwargs,
                )
            else:
                if op_name in {"prod", "amax", "amin"}:
                    # FIXME: for now reductions with non-zero reduction identity and
                    # unspecified mask are not supported for sparse COO
                    # tensors, see torch._masked.prod implementation
                    # for details.
                    continue
                yield SampleInput(
                    sample_input.input.to_sparse(),
                    args=sample_input.args,
                    kwargs=sample_input.kwargs,
                )


def sample_inputs_sparse_csr_masked_reduction(
    op_info, device, dtype, requires_grad, **kwargs
):
    """Sample inputs for masked reduction operators that support inputs
    with sparse csr layouts.
    """
    if op_info.supports_sparse_csr:
        op_name = op_info.name.replace("_masked.", "")
        for sample_input in sample_inputs_masked_reduction(
            op_info, device, dtype, requires_grad, **kwargs
        ):
            if not (
                sample_input.input.ndim == 2 and sample_input.kwargs.get("keepdim")
            ):
                # - sparse CSR tensors are always 2-D tensors
                # - masked reduction on CSR tensors are defined only if keepdim is True.
                continue
            mask = sample_input.kwargs.get("mask")
            if mask is not None:
                sample_input_kwargs = sample_input.kwargs.copy()
                sample_input_kwargs.update(mask=mask.to_sparse_csr())
                new_sample = SampleInput(
                    sample_input.input.to_sparse_csr(),
                    args=sample_input.args,
                    kwargs=sample_input_kwargs,
                )
            else:
                if op_name in ["prod", "amax", "amin", "mean"]:
                    # reductions with non-zero reduction identity and
                    # unspecified mask is not supported for sparse CSR
                    # tensors, see torch._masked.prod implementation
                    # for details.
                    continue
                new_sample = SampleInput(
                    sample_input.input.to_sparse_csr(),
                    args=sample_input.args,
                    kwargs=sample_input.kwargs,
                )
            yield new_sample
            if sample_input.kwargs["dim"] == 0:
                # Reductions of CSR tensors use different implementations for
                # inner and/or outer dimensions. So, as a minimum of testing CSR
                # implementations the following kwargs must be generated:
                #   dict(dim=0, keepdim=True)
                #   dict(dim=1, keepdim=True)
                #   dict(dim=(0, 1), keepdim=True)
                # Here we generate the dim=1 case from the dim=0 case.
                sample_input_kwargs = new_sample.kwargs.copy()
                sample_input_kwargs.update(dim=1)
                yield SampleInput(
                    new_sample.input.clone(),
                    args=sample_input.args,
                    kwargs=sample_input_kwargs,
                )


def sample_inputs_masked_norm(op_info, device, dtype, requires_grad, **kwargs):
    """Sample inputs for masked norm."""
    for ord in [2.0, 1, float("inf"), float("-inf"), 0]:
        for sample_input in sample_inputs_masked_reduction(
            op_info, device, dtype, requires_grad, **kwargs
        ):
            sample_input_args, sample_input_kwargs = (
                ord,
            ) + sample_input.args, sample_input.kwargs.copy()
            yield SampleInput(
                sample_input.input.clone().requires_grad_(requires_grad),
                args=sample_input_args,
                kwargs=sample_input_kwargs,
            )


def sample_inputs_masked_std_var(op_info, device, dtype, requires_grad, **kwargs):
    """Sample inputs for masked std/var."""
    for unbiased in [False, True]:
        for sample_input in sample_inputs_masked_reduction(
            op_info, device, dtype, requires_grad, **kwargs
        ):
            if sample_input.args:
                dim = sample_input.args[0]
                sample_input_args = (
                    sample_input.args[:1] + (unbiased,) + sample_input.args[1:]
                )
                sample_input_kwargs = sample_input.kwargs.copy()
            else:
                dim = sample_input.kwargs.get("dim")
                sample_input_args = sample_input.args
                sample_input_kwargs = dict(sample_input.kwargs, unbiased=unbiased)
            if requires_grad:
                if sample_input_kwargs.get("mask") is None:
                    orig_count = torch._masked.sum(
                        torch.ones(sample_input.input.shape, dtype=torch.int64),
                        dim,
                        keepdim=True,
                    )
                else:
                    inmask = torch._masked._input_mask(
                        sample_input.input, *sample_input_args, **sample_input_kwargs
                    )
                    orig_count = torch._masked.sum(
                        inmask.new_ones(sample_input.input.shape, dtype=torch.int64),
                        dim,
                        keepdim=True,
                        mask=inmask,
                    )
                if orig_count.min() <= int(unbiased) + 1:
                    # Skip samples that lead to singularities in var
                    # computation resulting nan values both in var and
                    # autograd output that test_grad_fn cannot handle
                    # correctly. Also, skip samples when the autograd output
                    # for std could not be handled correctly due to torch.sqrt
                    continue
            yield SampleInput(
                sample_input.input.detach().requires_grad_(requires_grad),
                args=sample_input_args,
                kwargs=sample_input_kwargs,
            )


def sample_inputs_masked_softmax(
    op_info, device, dtype, requires_grad, with_dtype=False, **kwargs
):
    """Sample inputs for masked softmax, log_softmax, and softmin.

    Masked normalization operator is a reduction operator with
    trailing mask optional argument. A mask is a bool tensor with the
    same shape as input or a shape that is broadcastable to input
    shape.
    """
    for sample_input in sample_inputs_softmax_variant(
        op_info, device, dtype, requires_grad, with_dtype=with_dtype, **kwargs
    ):
        for mask in _generate_masked_op_mask(
            sample_input.input.shape, device, **kwargs
        ):
            sample_input_args, sample_input_kwargs = sample_input.args, dict(
                mask=mask, **sample_input.kwargs
            )
            yield SampleInput(
                sample_input.input.clone().requires_grad_(requires_grad),
                args=sample_input_args,
                kwargs=sample_input_kwargs,
            )


def sample_inputs_masked_cumops(op_info, device, dtype, requires_grad, **kwargs):
    """Sample inputs for masked cumsum and cumprod."""
    inputs: List[SampleInput] = []
    for sample_input in sample_inputs_softmax_variant(
        op_info, device, dtype, requires_grad, **kwargs
    ):
        for mask in _generate_masked_op_mask(
            sample_input.input.shape, device, **kwargs
        ):
            if type(mask) != torch.Tensor:
                continue
            sample_input_args, sample_input_kwargs = sample_input.args, dict(
                mask=mask, **sample_input.kwargs
            )
            if "keepdim" in sample_input_kwargs:
                sample_input_kwargs.pop("keepdim")
            # dimension is required
            if sample_input_args:
                dim = sample_input.args[0]
            else:
                if "dim" not in sample_input_kwargs:
                    continue
                dim = sample_input_kwargs.pop("dim")
                sample_input_args = (dim,)
            yield SampleInput(
                sample_input.input.clone().requires_grad_(requires_grad),
                args=sample_input_args,
                kwargs=sample_input_kwargs,
            )


def sample_inputs_masked_logaddexp(op_info, device, dtype, requires_grad, **kwargs):
    """Sample inputs for masked logaddexp."""
    shapes = [(S,), (S, S), (S, M, S)]
    input_mask_lists = [
        list(_generate_masked_op_mask(shape, device, **kwargs)) for shape in shapes
    ]
    other_mask_lists = [
        list(_generate_masked_op_mask(shape, device, **kwargs)) for shape in shapes
    ]

    make_arg = partial(
        make_tensor, dtype=dtype, device=device, requires_grad=requires_grad
    )
    for shape, input_masks, other_masks in zip(
        shapes, input_mask_lists, other_mask_lists
    ):
        for input_mask, other_mask in zip(input_masks, other_masks):
            yield SampleInput(
                make_arg(shape),
                args=(make_arg(shape),),
                kwargs=dict(input_mask=input_mask, other_mask=other_mask),
            )


def sample_inputs_masked_normalize(op_info, device, dtype, requires_grad, **kwargs):
    """Sample inputs for masked normalize."""
    for ord in [2.0, 1, float("inf"), float("-inf"), 0]:
        for sample_input in sample_inputs_softmax_variant(
            op_info, device, dtype, requires_grad, **kwargs
        ):
            sample_input_args, sample_input_kwargs = (
                ord,
            ) + sample_input.args, sample_input.kwargs.copy()
            yield SampleInput(
                sample_input.input.clone().requires_grad_(requires_grad),
                args=sample_input_args,
                kwargs=sample_input_kwargs,
            )


op_db: List[OpInfo] = [
    ReductionOpInfo(
        "_masked.sum",
        ref=reference_reduction_numpy(np.sum),
        method_variant=None,
        identity=0,
        nan_policy="propagate",
        supports_out=False,
        supports_forward_ad=True,
        supports_fwgrad_bwgrad=True,
        supports_sparse=True,
        supports_sparse_csr=True,
        promotes_int_to_int64=True,
        dtypes=all_types_and_complex_and(torch.bool, torch.float16, torch.bfloat16),
        skips=(
            DecorateInfo(
                unittest.skip("Failing on some jobs"),
                "TestReductions",
                "test_reference_masked",
                dtypes=(torch.bool, torch.int8, torch.int16, torch.int32),
            ),
            DecorateInfo(
                unittest.expectedFailure,
                "TestNormalizeOperators",
                "test_normalize_operator_exhaustive",
            ),
            # FIXME: sum reduces all dimensions when dim=[]
            DecorateInfo(unittest.expectedFailure, "TestReductions", "test_dim_empty"),
            DecorateInfo(
                unittest.expectedFailure, "TestReductions", "test_dim_empty_keepdim"
            ),
            # RuntimeError: undefined value tensor
            DecorateInfo(
                unittest.expectedFailure, "TestJit", "test_variant_consistency_jit"
            ),
        ),
        decorators=[
            DecorateInfo(
                toleranceOverride({torch.bfloat16: tol(atol=1e-03, rtol=1e-03)}),
                "TestReductions",
                "test_reference_masked",
            ),
            DecorateInfo(
                toleranceOverride({torch.float16: tol(atol=1e-03, rtol=1e-03)}),
                "TestReductions",
                "test_reference_masked",
            ),
            DecorateInfo(
                toleranceOverride({torch.float16: tol(atol=1e-02, rtol=1e-03)}),
                "TestReductions",
                "test_ref_small_input",
            ),
        ],
        sample_inputs_func=sample_inputs_masked_reduction,
        sample_inputs_sparse_coo_func=sample_inputs_sparse_coo_masked_reduction,
        sample_inputs_sparse_csr_func=sample_inputs_sparse_csr_masked_reduction,
    ),
    ReductionOpInfo(
        "_masked.prod",
        ref=reference_reduction_numpy(np.prod),
        method_variant=None,
        identity=1,
        nan_policy="propagate",
        # https://github.com/pytorch/pytorch/issues/80411
        gradcheck_fast_mode=True,
        supports_out=False,
        supports_forward_ad=True,
        supports_fwgrad_bwgrad=True,
        supports_sparse=True,
        supports_sparse_csr=True,
        promotes_int_to_int64=True,
        # FIXME: "prod_cpu" not implemented for 'Half' or 'BFloat16'
        dtypes=all_types_and_complex_and(torch.bool),
        dtypesIfCUDA=all_types_and_complex_and(
            torch.bool, torch.float16, torch.bfloat16
        ),
        skips=(
            # Pre-existing condition (calls .item); needs to be fixed
            DecorateInfo(
                unittest.expectedFailure, "TestCompositeCompliance", "test_backward"
            ),
            # Pre-existing condition (calls .item); needs to be fixed
            DecorateInfo(
                unittest.skip("Skipped!"), "TestCompositeCompliance", "test_forward_ad"
            ),
            DecorateInfo(
                unittest.expectedFailure,
                "TestNormalizeOperators",
                "test_normalize_operator_exhaustive",
            ),
            DecorateInfo(
                unittest.expectedFailure, "TestJit", "test_variant_consistency_jit"
            ),
            DecorateInfo(
                unittest.skip("Failing on some jobs"),
                "TestReductions",
                "test_reference_masked",
                dtypes=(torch.bool, torch.int8, torch.int16, torch.int32),
            ),
            # FIXME: "cuda_scatter_gather_base_kernel_func" not implemented for ... (used for sparse_coo inputs)
            DecorateInfo(
                unittest.skip("Skipped!"),
                "TestMasked",
                "test_mask_layout",
                device_type="cuda",
                dtypes=(torch.bool, *integral_types(), *complex_types()),
            ),
        ),
        decorators=[
            DecorateInfo(
                toleranceOverride({torch.float16: tol(atol=1e-03, rtol=1e-02)}),
                "TestReductions",
                "test_reference_masked",
            ),
            DecorateInfo(
                toleranceOverride({torch.float16: tol(atol=1e-03, rtol=1e-03)}),
                "TestReductions",
                "test_ref_duplicate_values",
            ),
        ],
        sample_inputs_func=sample_inputs_masked_reduction,
        sample_inputs_sparse_coo_func=sample_inputs_sparse_coo_masked_reduction,
        sample_inputs_sparse_csr_func=sample_inputs_sparse_csr_masked_reduction,
    ),
    OpInfo(
        "_masked.cumsum",
        dtypes=all_types_and_complex_and(torch.bfloat16),
        dtypesIfCUDA=all_types_and_complex_and(torch.float16, torch.bfloat16),
        method_variant=None,
        # Runs very slowly on slow gradcheck - alternatively reduce input sizes
        gradcheck_fast_mode=True,
        supports_out=False,
        supports_forward_ad=True,
        supports_fwgrad_bwgrad=True,
        skips=(
            DecorateInfo(
                unittest.expectedFailure,
                "TestNormalizeOperators",
                "test_normalize_operator_exhaustive",
            ),
            # NotSupportedError: Compiled functions can't ... use keyword-only arguments with defaults
            DecorateInfo(
                unittest.skip("Skipped!"), "TestJit", "test_variant_consistency_jit"
            ),
        ),
        # Can reuse the same inputs; dim is required in both
        sample_inputs_func=sample_inputs_masked_cumops,
        gradcheck_wrapper=gradcheck_wrapper_masked_operation,
    ),
    OpInfo(
        "_masked.cumprod",
        dtypes=all_types_and_complex_and(torch.bfloat16),
        dtypesIfCUDA=all_types_and_complex_and(torch.float16, torch.bfloat16),
        method_variant=None,
        # Runs very slowly on slow gradcheck - alternatively reduce input sizes
        gradcheck_fast_mode=True,
        supports_out=False,
        supports_forward_ad=True,
        supports_fwgrad_bwgrad=True,
        skips=(
            # Pre-existing condition (calls .item); needs to be fixed
            DecorateInfo(
                unittest.expectedFailure, "TestCompositeCompliance", "test_backward"
            ),
            # NotSupportedError: Compiled functions can't ... use keyword-only arguments with defaults
            DecorateInfo(
                unittest.expectedFailure,
                "TestNormalizeOperators",
                "test_normalize_operator_exhaustive",
            ),
            # NotSupportedError: Compiled functions can't ... use keyword-only arguments with defaults
            DecorateInfo(
                unittest.skip("Skipped!"), "TestJit", "test_variant_consistency_jit"
            ),
        ),
        # Can reuse the same inputs; dim is required in both
        sample_inputs_func=sample_inputs_masked_cumops,
        gradcheck_wrapper=gradcheck_wrapper_masked_operation,
    ),
    ReductionOpInfo(
        "_masked.amax",
        nan_policy="propagate",
        supports_out=False,
        dtypes=all_types_and(torch.float16, torch.bfloat16),
        supports_sparse=True,
        supports_forward_ad=True,
        supports_fwgrad_bwgrad=True,
        supports_sparse_csr=True,
        ref=reference_reduction_numpy(np.amax),
        skips=(
            DecorateInfo(
                unittest.expectedFailure,
                "TestNormalizeOperators",
                "test_normalize_operator_exhaustive",
            ),
            # FIXME: amax reduces all dimensions when dim=[]
            DecorateInfo(unittest.expectedFailure, "TestReductions", "test_dim_empty"),
            DecorateInfo(
                unittest.expectedFailure, "TestReductions", "test_dim_empty_keepdim"
            ),
            # RuntimeError: Unknown builtin op: aten::iinfo
            DecorateInfo(
                unittest.skip("Skipped!"), "TestJit", "test_variant_consistency_jit"
            ),
            # FIXME: "cuda_scatter_gather_base_kernel_func" not implemented for ... (used for sparse_coo inputs)
            # FIXME: "_segment_reduce_lengths_cpu/cuda" not implemented for ... (used for sparse_csr inputs)
            DecorateInfo(
                unittest.skip("Skipped!"),
                "TestMasked",
                "test_mask_layout",
                dtypes=(torch.bool, *integral_types(), *complex_types()),
            ),
        ),
        sample_inputs_func=sample_inputs_masked_reduction,
        sample_inputs_sparse_coo_func=sample_inputs_sparse_coo_masked_reduction,
        sample_inputs_sparse_csr_func=sample_inputs_sparse_csr_masked_reduction,
        gradcheck_wrapper=gradcheck_wrapper_masked_operation,
    ),
    ReductionOpInfo(
        "_masked.amin",
        nan_policy="propagate",
        supports_out=False,
        supports_forward_ad=True,
        supports_fwgrad_bwgrad=True,
        dtypes=all_types_and(torch.float16, torch.bfloat16),
        supports_sparse=True,
        supports_sparse_csr=True,
        ref=reference_reduction_numpy(np.amin),
        skips=(
            DecorateInfo(
                unittest.expectedFailure,
                "TestNormalizeOperators",
                "test_normalize_operator_exhaustive",
            ),
            # FIXME: amax reduces all dimensions when dim=[]
            DecorateInfo(unittest.expectedFailure, "TestReductions", "test_dim_empty"),
            DecorateInfo(
                unittest.expectedFailure, "TestReductions", "test_dim_empty_keepdim"
            ),
            # RuntimeError: Unknown builtin op: aten::iinfo
            DecorateInfo(
                unittest.expectedFailure, "TestJit", "test_variant_consistency_jit"
            ),
            # FIXME: "cuda_scatter_gather_base_kernel_func" not implemented for ... (used for sparse_coo inputs)
            # FIXME: "_segment_reduce_lengths_cpu/cuda" not implemented for ... (used for sparse_csr inputs)
            DecorateInfo(
                unittest.skip("Skipped!"),
                "TestMasked",
                "test_mask_layout",
                dtypes=(torch.bool, *integral_types(), *complex_types()),
            ),
        ),
        sample_inputs_func=sample_inputs_masked_reduction,
        sample_inputs_sparse_coo_func=sample_inputs_sparse_coo_masked_reduction,
        sample_inputs_sparse_csr_func=sample_inputs_sparse_csr_masked_reduction,
        gradcheck_wrapper=gradcheck_wrapper_masked_operation,
    ),
    ReductionOpInfo(
        "_masked.argmax",
        supports_out=False,
        supports_multiple_dims=False,
        supports_autograd=False,
        dtypes=all_types_and(torch.float16, torch.bfloat16),
        ref=reference_reduction_numpy(np.argmax, supports_keepdims=False),
        skips=(
            DecorateInfo(
                unittest.expectedFailure,
                "TestNormalizeOperators",
                "test_normalize_operator_exhaustive",
            ),
            # initial is not a keyword for argmax
            DecorateInfo(
                unittest.expectedFailure, "TestReductions", "test_reference_masked"
            ),
            # NotSupportedError: Compiled functions can't ... use keyword-only arguments with defaults
            DecorateInfo(
                unittest.expectedFailure, "TestJit", "test_variant_consistency_jit"
            ),
            DecorateInfo(
                unittest.expectedFailure,
                "TestNNCOpInfo",
                "test_nnc_correctness",
                dtypes=(torch.bfloat16,),
            ),
        ),
        sample_inputs_func=sample_inputs_masked_reduction,
        gradcheck_wrapper=gradcheck_wrapper_masked_operation,
    ),
    ReductionOpInfo(
        "_masked.argmin",
        supports_out=False,
        supports_multiple_dims=False,
        supports_autograd=False,
        dtypes=all_types_and(torch.float16, torch.bfloat16),
        ref=reference_reduction_numpy(np.argmin, supports_keepdims=False),
        skips=(
            DecorateInfo(
                unittest.expectedFailure,
                "TestNormalizeOperators",
                "test_normalize_operator_exhaustive",
            ),
            # initial is not a keyword for argmin
            DecorateInfo(
                unittest.expectedFailure, "TestReductions", "test_reference_masked"
            ),
            # NotSupportedError: Compiled functions can't ... use keyword-only arguments with defaults
            DecorateInfo(
                unittest.expectedFailure, "TestJit", "test_variant_consistency_jit"
            ),
            DecorateInfo(
                unittest.expectedFailure,
                "TestNNCOpInfo",
                "test_nnc_correctness",
                dtypes=(torch.bfloat16,),
            ),
        ),
        sample_inputs_func=sample_inputs_masked_reduction,
        gradcheck_wrapper=gradcheck_wrapper_masked_operation,
    ),
    ReductionOpInfo(
        "_masked.mean",
        ref=reference_reduction_numpy(np.mean)
        if np.lib.NumpyVersion(np.__version__) >= "1.20.2"
        else None,
        method_variant=None,
        nan_policy="propagate",
        supports_out=False,
        supports_sparse_csr=True,
        supports_forward_ad=True,
        supports_fwgrad_bwgrad=True,
        promotes_int_to_float=True,
        dtypes=all_types_and_complex_and(torch.float16, torch.bfloat16, torch.bool),
        skips=(
            DecorateInfo(
                unittest.expectedFailure,
                "TestReductions",
                "test_ref_duplicate_values",
                dtypes=(torch.bool,),
            ),
            DecorateInfo(
                unittest.expectedFailure,
                "TestReductions",
                "test_reference_masked",
                dtypes=(torch.bool,),
            ),
            DecorateInfo(
                unittest.expectedFailure,
                "TestReductions",
                "test_ref_small_input",
                dtypes=(torch.bool,),
            ),
            DecorateInfo(
                unittest.expectedFailure,
                "TestNormalizeOperators",
                "test_normalize_operator_exhaustive",
            ),
            # FIXME: sum reduces all dimensions when dim=[]
            DecorateInfo(unittest.expectedFailure, "TestReductions", "test_dim_empty"),
            DecorateInfo(
                unittest.expectedFailure, "TestReductions", "test_dim_empty_keepdim"
            ),
            # RuntimeError: undefined value tensor
            DecorateInfo(
                unittest.expectedFailure, "TestJit", "test_variant_consistency_jit"
            ),
            # FIXME: "_segment_reduce_lengths_cpu/cuda" not implemented for ... (used for sparse_csr inputs)
            DecorateInfo(
                unittest.skip("Skipped!"),
                "TestMasked",
                "test_mask_layout",
                dtypes=(torch.bool, *integral_types(), *complex_types()),
            ),
        ),
        decorators=[
            DecorateInfo(
                toleranceOverride({torch.float16: tol(atol=1e-03, rtol=1e-03)}),
                "TestReductions",
                "test_reference_masked",
            ),
        ],
        sample_inputs_func=sample_inputs_masked_reduction,
        sample_inputs_sparse_csr_func=sample_inputs_sparse_csr_masked_reduction,
        gradcheck_wrapper=gradcheck_wrapper_masked_operation,
    ),
    OpInfo(
        "_masked.median",
        dtypes=floating_types_and(torch.bfloat16),
        dtypesIfCUDA=floating_types_and(torch.float16),
        method_variant=None,
        supports_out=False,
        supports_forward_ad=True,
        supports_fwgrad_bwgrad=True,
        skips=(
            DecorateInfo(
                unittest.expectedFailure,
                "TestNormalizeOperators",
                "test_normalize_operator_exhaustive",
            ),
            # NotSupportedError: Compiled functions can't ... use keyword-only arguments with defaults
            DecorateInfo(
                unittest.skip("Skipped!"), "TestJit", "test_variant_consistency_jit"
            ),
        ),
        sample_inputs_func=sample_inputs_masked_softmax,
        gradcheck_wrapper=gradcheck_wrapper_masked_operation,
    ),
    ReductionOpInfo(
        "_masked.norm",
        identity=0,
        method_variant=None,
        nan_policy="propagate",
        supports_out=False,
        promotes_int_to_float=True,
        dtypes=floating_types_and(torch.float16, torch.bfloat16),
        skips=(
            DecorateInfo(
                unittest.expectedFailure,
                "TestNormalizeOperators",
                "test_normalize_operator_exhaustive",
            ),
            # FIXME: sum reduces all dimensions when dim=[]
            DecorateInfo(unittest.expectedFailure, "TestReductions", "test_dim_empty"),
            DecorateInfo(
                unittest.expectedFailure, "TestReductions", "test_dim_empty_keepdim"
            ),
            # torch.jit.frontend.NotSupportedError: Compiled functions
            # can't take variable number of arguments or use
            # keyword-only arguments with defaults
            DecorateInfo(
                unittest.expectedFailure, "TestJit", "test_variant_consistency_jit"
            ),
        ),
        supports_forward_ad=True,
        supports_fwgrad_bwgrad=True,
        sample_inputs_func=sample_inputs_masked_norm,
        gradcheck_wrapper=gradcheck_wrapper_masked_operation,
    ),
    ReductionOpInfo(
        "_masked.var",
        ref=reference_reduction_numpy(np.var)
        if np.lib.NumpyVersion(np.__version__) >= "1.20.2"
        else None,
        method_variant=None,
        nan_policy="propagate",
        supports_out=False,
        supports_forward_ad=True,
        supports_fwgrad_bwgrad=True,
        # See https://github.com/pytorch/pytorch/pull/78358
        check_batched_forward_grad=False,
        promotes_int_to_float=True,
        dtypes=all_types_and_complex_and(torch.float16, torch.bfloat16),
        skips=(
            # Issue with conj and torch dispatch, see https://github.com/pytorch/pytorch/issues/82479
            DecorateInfo(
                unittest.skip("Skipped!"),
                "TestSchemaCheckModeOpInfo",
                "test_schema_correctness",
                dtypes=(torch.complex64, torch.complex128),
            ),
            DecorateInfo(
                unittest.expectedFailure,
                "TestNormalizeOperators",
                "test_normalize_operator_exhaustive",
            ),
            # FIXME: sum reduces all dimensions when dim=[]
            DecorateInfo(unittest.expectedFailure, "TestReductions", "test_dim_empty"),
            DecorateInfo(
                unittest.expectedFailure, "TestReductions", "test_dim_empty_keepdim"
            ),
            # RuntimeError: undefined value tensor
            DecorateInfo(
                unittest.expectedFailure, "TestJit", "test_variant_consistency_jit"
            ),
        ),
        decorators=[
            DecorateInfo(
                toleranceOverride(
                    {
                        torch.float16: tol(atol=1e-02, rtol=1e-02),
                        torch.bfloat16: tol(atol=1e-03, rtol=1e-03),
                    }
                ),
                "TestReductions",
                "test_reference_masked",
            ),
            DecorateInfo(
                toleranceOverride({torch.float16: tol(atol=1e-02, rtol=1e-02)}),
                "TestReductions",
                "test_ref_small_input",
            ),
            DecorateInfo(
                toleranceOverride({torch.float16: tol(atol=1e-02, rtol=1e-02)}),
                "TestMasked",
                "test_reference_masked",
            ),
            DecorateInfo(
                toleranceOverride({torch.float16: tol(atol=1e-02, rtol=1e-02)}),
                "TestCudaFuserOpInfo",
                "test_nvfuser_correctness",
            ),
        ],
        sample_inputs_func=sample_inputs_masked_std_var,
        gradcheck_wrapper=gradcheck_wrapper_masked_operation,
        check_batched_grad=True,
    ),
    ReductionOpInfo(
        "_masked.std",
        ref=reference_reduction_numpy(np.std)
        if np.lib.NumpyVersion(np.__version__) >= "1.20.2"
        else None,
        method_variant=None,
        nan_policy="propagate",
        # Runs very slowly on slow gradcheck - alternatively reduce input sizes
        gradcheck_fast_mode=True,
        supports_out=False,
        supports_forward_ad=True,
        supports_fwgrad_bwgrad=True,
        # See https://github.com/pytorch/pytorch/pull/78358
        check_batched_forward_grad=False,
        promotes_int_to_float=True,
        dtypes=all_types_and_complex_and(torch.bfloat16),
        dtypesIfCUDA=all_types_and_complex_and(torch.float16, torch.bfloat16),
        skips=(
            # Issue with conj and torch dispatch, see https://github.com/pytorch/pytorch/issues/82479
            DecorateInfo(
                unittest.skip("Skipped!"),
                "TestSchemaCheckModeOpInfo",
                "test_schema_correctness",
                dtypes=(torch.complex64, torch.complex128),
            ),
            DecorateInfo(
                unittest.expectedFailure,
                "TestNormalizeOperators",
                "test_normalize_operator_exhaustive",
            ),
            # FIXME: sum reduces all dimensions when dim=[]
            DecorateInfo(unittest.expectedFailure, "TestReductions", "test_dim_empty"),
            DecorateInfo(
                unittest.expectedFailure, "TestReductions", "test_dim_empty_keepdim"
            ),
            # RuntimeError: undefined value tensor
            DecorateInfo(
                unittest.expectedFailure, "TestJit", "test_variant_consistency_jit"
            ),
            DecorateInfo(
                unittest.skip("Skipped!"),
                "TestCudaFuserOpInfo",
                "test_nvfuser_correctness",
                dtypes=(torch.float16,),
            ),
        ),
        decorators=[
            DecorateInfo(
                toleranceOverride({torch.float16: tol(atol=1e-02, rtol=1e-02)}),
                "TestReductions",
                "test_reference_masked",
            ),
            DecorateInfo(
                toleranceOverride({torch.float16: tol(atol=1e-02, rtol=1e-02)}),
                "TestReductions",
                "test_ref_small_input",
            ),
            DecorateInfo(
                toleranceOverride({torch.float16: tol(atol=1e-02, rtol=1e-02)}),
                "TestMasked",
                "test_reference_masked",
            ),
        ],
        sample_inputs_func=sample_inputs_masked_std_var,
        gradcheck_wrapper=gradcheck_wrapper_masked_operation,
        check_batched_grad=True,
    ),
    OpInfo(
        "_masked.softmax",
        method_variant=None,
        dtypes=floating_types_and(torch.bfloat16),
        dtypesIfCUDA=floating_types_and(torch.half, torch.bfloat16),
        sample_inputs_func=sample_inputs_masked_softmax,
        skips=(
            DecorateInfo(
                unittest.expectedFailure,
                "TestNormalizeOperators",
                "test_normalize_operator_exhaustive",
            ),
            DecorateInfo(
                unittest.expectedFailure, "TestJit", "test_variant_consistency_jit"
            ),
        ),
        gradcheck_wrapper=gradcheck_wrapper_masked_operation,
        supports_forward_ad=True,
        supports_out=False,
    ),
    OpInfo(
        "_masked.log_softmax",
        method_variant=None,
        dtypes=floating_types_and(torch.bfloat16),
        dtypesIfCUDA=floating_types_and(torch.half, torch.bfloat16),
        sample_inputs_func=sample_inputs_masked_softmax,
        skips=(
            DecorateInfo(
                unittest.expectedFailure,
                "TestNormalizeOperators",
                "test_normalize_operator_exhaustive",
            ),
            DecorateInfo(
                unittest.expectedFailure, "TestJit", "test_variant_consistency_jit"
            ),
        ),
        decorators=[
            DecorateInfo(
                toleranceOverride({torch.bfloat16: tol(atol=1e-02, rtol=1e-02)}),
                "TestMasked",
                "test_reference_masked",
            ),
        ],
        gradcheck_wrapper=gradcheck_wrapper_masked_operation,
        supports_forward_ad=True,
        supports_out=False,
    ),
    OpInfo(
        "_masked.softmin",
        method_variant=None,
        dtypes=floating_types_and(torch.bfloat16),
        dtypesIfCUDA=floating_types_and(torch.half, torch.bfloat16),
        sample_inputs_func=sample_inputs_masked_softmax,
        skips=(
            DecorateInfo(
                unittest.expectedFailure,
                "TestNormalizeOperators",
                "test_normalize_operator_exhaustive",
            ),
            DecorateInfo(
                unittest.expectedFailure, "TestJit", "test_variant_consistency_jit"
            ),
        ),
        gradcheck_wrapper=gradcheck_wrapper_masked_operation,
        supports_forward_ad=True,
        supports_out=False,
    ),
    OpInfo(
        "_masked.normalize",
        method_variant=None,
        dtypes=floating_and_complex_types_and(torch.half, torch.bfloat16),
        sample_inputs_func=sample_inputs_masked_normalize,
        skips=(
            DecorateInfo(
                unittest.expectedFailure,
                "TestNormalizeOperators",
                "test_normalize_operator_exhaustive",
            ),
            DecorateInfo(
                unittest.expectedFailure, "TestJit", "test_variant_consistency_jit"
            ),
            # RuntimeError: "clamp_min_cpu" not implemented for 'Half'
            DecorateInfo(
                unittest.expectedFailure,
                "TestMasked",
                "test_reference_masked",
                device_type="cpu",
                dtypes=[torch.half],
            ),
        ),
        gradcheck_wrapper=gradcheck_wrapper_masked_operation,
        # Runs very slowly on slow gradcheck - alternatively reduce input sizes
        gradcheck_fast_mode=True,
        supports_forward_ad=True,
        supports_fwgrad_bwgrad=True,
        supports_out=False,
    ),
    OpInfo(
        "_masked.logaddexp",
        dtypes=floating_types_and(torch.bfloat16),
        supports_out=False,
        supports_forward_ad=True,
        supports_fwgrad_bwgrad=True,
        check_batched_forward_grad=False,
        skips=(
            DecorateInfo(
                unittest.expectedFailure,
                "TestNormalizeOperators",
                "test_normalize_operator_exhaustive",
            ),
            # NotSupportedError: Compiled functions can't ... use keyword-only arguments with defaults
            DecorateInfo(
                unittest.skip("Skipped!"), "TestJit", "test_variant_consistency_jit"
            ),
            DecorateInfo(
                unittest.skip("Skipped!"), "TestGradients", "test_fn_gradgrad"
            ),
        ),
        sample_inputs_func=sample_inputs_masked_logaddexp,
        gradcheck_wrapper=gradcheck_wrapper_masked_pointwise_operation,
    ),
    ReductionOpInfo(
        "_masked.logsumexp",
        dtypes=all_types_and(torch.bfloat16),
        dtypesIfCUDA=all_types_and(torch.float16, torch.bfloat16),
        method_variant=None,
        nan_policy="propagate",
        supports_out=False,
        supports_forward_ad=True,
        supports_fwgrad_bwgrad=True,
        skips=(
            DecorateInfo(
                unittest.skip("Skipped!"),
                "TestNormalizeOperators",
                "test_normalize_operator_exhaustive",
            ),
            # FIXME: reduces all dimensions when dim=[]
            DecorateInfo(unittest.skip("Skipped!"), "TestReductions", "test_dim_empty"),
            DecorateInfo(
                unittest.skip("Skipped!"), "TestReductions", "test_dim_empty_keepdim"
            ),
            # Identity can't be -torch.inf without overflow
            DecorateInfo(
                unittest.skip("Skipped!"),
                "TestReductions",
                "test_empty_tensor_empty_slice",
            ),
            # NotSupportedError: Compiled functions can't ... use keyword-only arguments with defaults
            DecorateInfo(
                unittest.skip("Skipped!"), "TestJit", "test_variant_consistency_jit"
            ),
            # all the values are the same except for -inf vs nan
            DecorateInfo(unittest.skip("Skipped!"), "TestDecomp", "test_comprehensive"),
        ),
        sample_inputs_func=sample_inputs_masked_reduction,
        gradcheck_wrapper=gradcheck_wrapper_masked_operation,
    ),
]<|MERGE_RESOLUTION|>--- conflicted
+++ resolved
@@ -50,14 +50,9 @@
     if torch.device(device).type != "xla":
         cases.append(((), (0,)))
 
-<<<<<<< HEAD
-    for shape, dim in cases:
-        yield SampleInput(make_arg(shape), args=dim, kwargs=kwargs)
-=======
     return (
         SampleInput(make_arg(shape), args=dim, kwargs=kwargs) for shape, dim in cases
     )
->>>>>>> 2595f9f9
 
 
 def _generate_masked_op_mask(input_shape, device, **kwargs):
