--- conflicted
+++ resolved
@@ -1,8 +1,3 @@
-<<<<<<< HEAD
-from torch._C import FileCheck as FileCheck
+from torch._C import FileCheck
 from .comparison import assert_allclose, assert_close, assert_not_close
-=======
-from torch._C import FileCheck
-from .comparison import assert_allclose, assert_close
->>>>>>> 8426129f
 from .creation import make_tensor