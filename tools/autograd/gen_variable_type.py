--- conflicted
+++ resolved
@@ -24,10 +24,6 @@
 #
 from dataclasses import dataclass
 
-<<<<<<< HEAD
-from .utils import CodeTemplate, nested_dict, write
-=======
->>>>>>> 321b9883
 from .gen_autograd import VIEW_FUNCTIONS, VIEW_FUNCTIONS_WITH_METADATA_CHANGE, \
     MULTI_OUTPUT_SAFE_FUNCTIONS, RETURNS_VIEWS_OF_INPUT
 from .gen_autograd_functions import uses_single_grad
@@ -230,15 +226,9 @@
 grad_fn->set_next_edges(collect_next_edges( ${args_with_derivatives} ));
 """)
 
-CALL_DISPATCH_VIA_NAMESPACE = CodeTemplate("""\
+CALL_DISPATCH = CodeTemplate("""\
 c10::Dispatcher::singleton()
   .redispatch<${ret_and_arg_types}>(${redispatch_args})""")
-# at::${api_name}(${unpacked_args})""")
-
-CALL_DISPATCH_VIA_METHOD = CodeTemplate("""\
-c10::Dispatcher::singleton()
-  .redispatch<${ret_and_arg_types}>(${redispatch_args})""")
-# ${var}.${api_name}(${unpacked_method_args})""")
 
 # If the non-variable operation has return values, we use the `tmp` variable to hold the
 # values temporarily and pass the values to the return variables outside of the
@@ -351,29 +341,13 @@
 
     gen_variable_type_shard(fm, fns_with_infos, 'VariableType.cpp', 'VariableTypeEverything.cpp')
 
-<<<<<<< HEAD
-    type_declarations = []
-    type_definitions = []
-    wrapper_registrations = []
-
-    for declaration in aten_declarations:
-        if declaration['use_c10_dispatcher'] in ['full', 'hacky_wrapper_for_legacy_signatures']:
-            formals = ['c10::DispatchKeySet ks'] + declaration['schema_order_formals']
-        else:
-            assert declaration['use_c10_dispatcher'] == 'with_codegenerated_unboxing_wrapper'
-            formals = ['c10::DispatchKeySet ks'] + declaration['formals']
-        type_declarations.append(METHOD_DECLARATION.substitute(declaration, formals=formals))
-        strategy = dispatch_strategy(declaration)
-        if declaration['name'] not in MANUAL_AUTOGRAD and strategy == 'use_derived':
-            body = emit_body(declaration)
-=======
 @with_native_function
 def gen_formals(f: NativeFunction) -> str:
     return ', '.join(
-        f'{cpp.argument_type(a, binds="__placeholder__").cpp_type()} {a.name}'
-        for a in f.func.schema_order_arguments()
+        ['c10::DispatchKeySet ks'] +
+        [f'{cpp.argument_type(a, binds="__placeholder__").cpp_type()} {a.name}'
+         for a in f.func.schema_order_arguments()]
     )
->>>>>>> 321b9883
 
 @with_native_function
 def gen_wrapper_registration(f: NativeFunction) -> str:
@@ -672,27 +646,45 @@
                 stmts.append('}')
         return stmts
 
-<<<<<<< HEAD
-    def emit_view_lambda():
-=======
     def emit_dispatch_call(f: NativeFunction, input_base: str, unpacked_args: Sequence[str]) -> str:
         """ Dispatch call via function in a namespace or method on Tensor."""
-        if Variant.function in f.variants:
-            call = CALL_DISPATCH_VIA_NAMESPACE.substitute(
-                api_name=cpp.name(
-                    f.func,
-                    faithful_name_for_out_overloads=True,
-                ),
-                unpacked_args=unpacked_args)
-        else:
-            call = CALL_DISPATCH_VIA_METHOD.substitute(
-                api_name=cpp.name(f.func),
-                var=input_base,
-                unpacked_method_args=unpacked_args[1:])
-        return call
+  # .redispatch<${ret_and_arg_types}>(${redispatch_args})""")
+
+        # args = combined['schema_order_arguments'] if \
+            # combined['use_c10_dispatcher'] in ['full', 'hacky_wrapper_for_legacy_signatures'] else combined['arguments']
+        # arg_types = [a['type'] for a in args]
+        # ret_and_arg_types = ', '.join([combined['return_type']] + arg_types)
+
+        # # TODO: something less hacky than AutogradOther?
+        # dispatch_key_set = 'ks & c10::DispatchKeySet(DispatchKeySet::FULL_AFTER, c10::DispatchKey::AutogradOther)'
+        # redispatch_args = ['op', dispatch_key_set] + combined['unpacked_args']
+
+# TODO: in view case, DON"T mask out the higher keys
+
+        # args = combined['schema_order_arguments'] if  \
+            # combined['use_c10_dispatcher'] in ['full', 'hacky_wrapper_for_legacy_signatures'] else combined['arguments']
+        # arg_types = [a['type'] for a in args]
+        # ret_and_arg_types = ', '.join([combined['return_type']] + arg_types)
+        # # TODO: something less hacky than AutogradOther?
+        # # note that we do NOT modify ks here. This is a full redispatch that should call back into the autograd kernel.
+        # dispatch_key_set = 'ks'
+        # redispatch_args = ['op', dispatch_key_set] + updated_unpacked_args
+        dispatcher_sig = DispatcherSignature.from_schema(f.func)
+        dispatcher_exprs = dispatcher_sig.exprs()
+        dispatch_key_set = 'ks & c10::DispatchKeySet(DispatchKeySet::FULL_AFTER, c10::DispatchKey::AutogradOther)'
+
+        ret_and_arg_types = ', '.join([dispatcher_sig.returns_type()] + [a.type.cpp_type() for a in dispatcher_exprs])
+        redispatch_args = ', '.join(['op', dispatch_key_set] + unpacked_args)
+        return CALL_DISPATCH.substitute(
+            ret_and_arg_types=ret_and_arg_types,
+            redispatch_args=redispatch_args)
+            # api_name=cpp.name(
+                # f.func,
+                # faithful_name_for_out_overloads=True,
+            # ),
+            # unpacked_args=unpacked_args)
 
     def emit_view_lambda(unpacked_bindings: List[Binding]) -> str:
->>>>>>> 321b9883
         """ Generate an additional lambda function to recover views in backward when as_strided is not supported.
         See Note [View + Inplace update for base tensor] and [View + Inplace update for view tensor] for more details."""
         input_base = 'input_base'
@@ -725,26 +717,17 @@
             else:
                 updated_unpacked_args.append(arg)
 
-<<<<<<< HEAD
-        # TODO: hack to deal with c10-ness. This will disappear when I write this in the new codegen
-        args = combined['schema_order_arguments'] if  \
-            combined['use_c10_dispatcher'] in ['full', 'hacky_wrapper_for_legacy_signatures'] else combined['arguments']
-        arg_types = [a['type'] for a in args]
-        ret_and_arg_types = ', '.join([combined['return_type']] + arg_types)
-        # TODO: something less hacky than AutogradOther?
-        # note that we do NOT modify ks here. This is a full redispatch that should call back into the autograd kernel.
-        dispatch_key_set = 'ks'
-        redispatch_args = ['op', dispatch_key_set] + updated_unpacked_args
-        replay_view_call = CALL_DISPATCH_VIA_NAMESPACE.substitute(
-            ret_and_arg_types=ret_and_arg_types,
-            redispatch_args=redispatch_args)
-        type_signature = f"{combined['return_type']} ({', '.join(arg_types)})"
-=======
+        operator_name = f.func.name.name
+        overload_name = f.func.name.overload_name
+
+        dispatcher_sig = DispatcherSignature.from_schema(f.func)
+        dispatcher_exprs = dispatcher_sig.exprs()
+        type_signature = f"{dispatcher_sig.returns_type()} ({', '.join([a.type.cpp_type() for a in dispatcher_exprs])})"
+
         replay_view_call = emit_dispatch_call(f, input_base, updated_unpacked_args)
->>>>>>> 321b9883
         replay_view_func += REPLAY_VIEW_LAMBDA_FUNC.substitute(
-            operator_name=combined['operator_name'],
-            overload_name=combined['overload_name'],
+            operator_name=operator_name,
+            overload_name=overload_name,
             arg_types=type_signature,
             input_base=input_base,
             replay_view_call=replay_view_call)
@@ -840,38 +823,28 @@
         # the baseType operations still dispatch to non-Variable type, even if the arguments passed
         # in are now Variables.
         # See NOTE [ Treating Variables as non-Variables in type dispatch ] for details.
-<<<<<<< HEAD
-        # base_type_call = emit_dispatch_call(combined['api_name'], 'self_', combined['unpacked_args'])
-        # if any([a['simple_type'] == 'TensorOptions' for a in combined['arguments']]) \
-        args = combined['schema_order_arguments'] if \
-            combined['use_c10_dispatcher'] in ['full', 'hacky_wrapper_for_legacy_signatures'] else combined['arguments']
-        arg_types = [a['type'] for a in args]
-        ret_and_arg_types = ', '.join([combined['return_type']] + arg_types)
-
-        # TODO: something less hacky than AutogradOther?
-        dispatch_key_set = 'ks & c10::DispatchKeySet(DispatchKeySet::FULL_AFTER, c10::DispatchKey::AutogradOther)'
-        redispatch_args = ['op', dispatch_key_set] + combined['unpacked_args']
-        base_type_call = CALL_DISPATCH_VIA_NAMESPACE.substitute(
-            ret_and_arg_types=ret_and_arg_types,
-            redispatch_args=redispatch_args)
-        type_signature = f"{combined['return_type']} ({', '.join(arg_types)})"
-        if not modifies_arguments and not returns_void:
-=======
         unpacked_args = [b.name for b in unpacked_bindings]
         base_type_call = emit_dispatch_call(f, 'self_', unpacked_args)
+
+        operator_name = f.func.name.name
+        overload_name = f.func.name.overload_name
+
+        dispatcher_sig = DispatcherSignature.from_schema(f.func)
+        dispatcher_exprs = dispatcher_sig.exprs()
+        type_signature = f"{dispatcher_sig.returns_type()} ({', '.join([a.type.cpp_type() for a in dispatcher_exprs])})"
+
         if not modifies_arguments(f) and not returns_void:
->>>>>>> 321b9883
             call = DISPATCH_TO_NON_VAR_TYPE_WITH_TMP_RETURN_VALUES.substitute(
-                operator_name=combined['operator_name'],
-                overload_name=combined['overload_name'],
+                operator_name=operator_name,
+                overload_name=overload_name,
                 arg_types=type_signature,
                 base_type_call=base_type_call)
 
             call += wrap_output(f, unpacked_bindings, 'tmp')
         else:
             call = DISPATCH_TO_NON_VAR_TYPE_WITHOUT_RETURN_VALUES.substitute(
-                operator_name=combined['operator_name'],
-                overload_name=combined['overload_name'],
+                operator_name=operator_name,
+                overload_name=overload_name,
                 arg_types=type_signature,
                 base_type_call=base_type_call)
         call = enforce_same_tensorimpl_and_storage(call, unpacked_bindings)
