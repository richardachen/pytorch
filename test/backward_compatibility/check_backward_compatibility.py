--- conflicted
+++ resolved
@@ -56,16 +56,13 @@
     ("aten::_multinomial_alias_setup", datetime.date(2021, 1, 31)),
     ("aten::_multinomial_alias_draw", datetime.date(2021, 1, 31)),
     ("prim::profile_optional", datetime.date(2021, 1, 31)),
-<<<<<<< HEAD
+    ("aten::fake_quantize_per_tensor_affine_backward", datetime.date(2021, 2, 20)),
     ("aten::_var", datetime.date(2021, 2, 28)),
     ("aten::_std", datetime.date(2021, 2, 28)),
     ("aten::var", datetime.date(2021, 2, 28)),
     ("aten::std", datetime.date(2021, 2, 28)),
     ("aten::var_mean", datetime.date(2021, 2, 28)),
     ("aten::std_mean", datetime.date(2021, 2, 28)),
-=======
-    ("aten::fake_quantize_per_tensor_affine_backward", datetime.date(2021, 2, 20)),
->>>>>>> bdfcc64e
 ]
 
 def allow_listed(schema, allow_list):
